--- conflicted
+++ resolved
@@ -1,8 +1,5 @@
 import "./mw";
 import "./jquery";
-<<<<<<< HEAD
+import "./vue";
 
-export = mw;
-=======
-import "./vue";
->>>>>>> 37969255
+export = mw;