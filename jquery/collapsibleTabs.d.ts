declare global {
    interface JQueryStatic {
<<<<<<< HEAD
        collapsibleTabs: JQuery.CollapsibleTabs.Static;
    }

    interface JQuery {
        collapsibleTabs(options: Partial<JQuery.CollapsibleTabs.Options>): void;
=======
        /**
         * CollapsibleTabsPlugin used in MediaWiki vector skin
         * Copied from {@link https://gerrit.wikimedia.org/r/plugins/gitiles/mediawiki/skins/Vector/+/master/resources/CollapsibleTabsPlugin.d.ts}
         */
        collapsibleTabs: CollapsibleTabsStatic;
    }

    interface JQuery {
        /**
         * CollapsibleTabsPlugin used in MediaWiki vector skin
         * Copied from {@link https://gerrit.wikimedia.org/r/plugins/gitiles/mediawiki/skins/Vector/+/master/resources/CollapsibleTabsPlugin.d.ts}
         */
        collapsibleTabs(options: Partial<CollapsibleTabsOptions>): void;
>>>>>>> 37969255
    }

<<<<<<< HEAD
    namespace JQuery {
        interface CollapsibleTabs extends CollapsibleTabs.Static, CollapsibleTabs.Options {}
=======
/**
 * A jQuery plugin that makes collapsible tabs for the Vector skin.
 *
 * @see https://doc.wikimedia.org/mediawiki-skins-Vector/master/js/js/CollapsibleTabsOptions.html
 */
interface CollapsibleTabsOptions {
    /**
     * Optional menu item selector. Defaults to `#p-cactions ul`.
     */
    collapsedContainer: string;
    /**
     * Optional selector for tabs that are collapsible. Defaults to `li.collapsible`.
     */
    collapsible: string;
    /**
     * Optional tab selector. Defaults to `#p-views ul`.
     */
    expandedContainer: string;
    expandedWidth: number;
    shifting: boolean;

    collapseCondition(): boolean;

    expandCondition(eleWidth: number): boolean;
}
>>>>>>> 37969255

        namespace CollapsibleTabs {
            /**
             * A jQuery plugin that makes collapsible tabs for the Vector skin.
             */
            interface Options {
                /**
                 * Optional tab selector. Defaults to `#p-views ul`.
                 */
                expandedContainer: string;
                /**
                 * Optional menu item selector. Defaults to `#p-cactions ul`.
                 */
                collapsedContainer: string;
                /**
                 * Optional selector for tabs that are collapsible. Defaults to `li.collapsible`.
                 */
                collapsible: string;
                shifting: boolean;
                expandedWidth: number;

                expandCondition(eleWidth: number): boolean;

<<<<<<< HEAD
                collapseCondition(): boolean;
            }
=======
    calculateTabDistance(): number;

    getSettings($collapsible: JQuery): CollapsibleTabsOptions;
>>>>>>> 37969255

            interface Static {
                defaults: Options;
                instances: JQuery[];

                addData($collapsible: JQuery): void;

<<<<<<< HEAD
                getSettings($collapsible: JQuery): Options;

                handleResize(): void;
=======
    moveToExpanded($moving: JQuery): void;
}
>>>>>>> 37969255

                moveToCollapsed($moving: JQuery): void;

                moveToExpanded($moving: JQuery): void;

                calculateTabDistance(): number;
            }
        }
    }
}

export {};<|MERGE_RESOLUTION|>--- conflicted
+++ resolved
@@ -1,17 +1,10 @@
 declare global {
     interface JQueryStatic {
-<<<<<<< HEAD
-        collapsibleTabs: JQuery.CollapsibleTabs.Static;
-    }
-
-    interface JQuery {
-        collapsibleTabs(options: Partial<JQuery.CollapsibleTabs.Options>): void;
-=======
         /**
          * CollapsibleTabsPlugin used in MediaWiki vector skin
          * Copied from {@link https://gerrit.wikimedia.org/r/plugins/gitiles/mediawiki/skins/Vector/+/master/resources/CollapsibleTabsPlugin.d.ts}
          */
-        collapsibleTabs: CollapsibleTabsStatic;
+        collapsibleTabs: JQuery.CollapsibleTabs.Static;
     }
 
     interface JQuery {
@@ -19,50 +12,21 @@
          * CollapsibleTabsPlugin used in MediaWiki vector skin
          * Copied from {@link https://gerrit.wikimedia.org/r/plugins/gitiles/mediawiki/skins/Vector/+/master/resources/CollapsibleTabsPlugin.d.ts}
          */
-        collapsibleTabs(options: Partial<CollapsibleTabsOptions>): void;
->>>>>>> 37969255
+        collapsibleTabs(options: Partial<JQuery.CollapsibleTabs.Options>): void;
     }
 
-<<<<<<< HEAD
     namespace JQuery {
         interface CollapsibleTabs extends CollapsibleTabs.Static, CollapsibleTabs.Options {}
-=======
-/**
- * A jQuery plugin that makes collapsible tabs for the Vector skin.
- *
- * @see https://doc.wikimedia.org/mediawiki-skins-Vector/master/js/js/CollapsibleTabsOptions.html
- */
-interface CollapsibleTabsOptions {
-    /**
-     * Optional menu item selector. Defaults to `#p-cactions ul`.
-     */
-    collapsedContainer: string;
-    /**
-     * Optional selector for tabs that are collapsible. Defaults to `li.collapsible`.
-     */
-    collapsible: string;
-    /**
-     * Optional tab selector. Defaults to `#p-views ul`.
-     */
-    expandedContainer: string;
-    expandedWidth: number;
-    shifting: boolean;
-
-    collapseCondition(): boolean;
-
-    expandCondition(eleWidth: number): boolean;
-}
->>>>>>> 37969255
 
         namespace CollapsibleTabs {
+            interface CollapsibleTabs extends CollapsibleTabs.Static, CollapsibleTabs.Options {}
+
             /**
              * A jQuery plugin that makes collapsible tabs for the Vector skin.
+             *
+             * @see https://doc.wikimedia.org/mediawiki-skins-Vector/master/js/js/CollapsibleTabsOptions.html
              */
             interface Options {
-                /**
-                 * Optional tab selector. Defaults to `#p-views ul`.
-                 */
-                expandedContainer: string;
                 /**
                  * Optional menu item selector. Defaults to `#p-cactions ul`.
                  */
@@ -71,19 +35,17 @@
                  * Optional selector for tabs that are collapsible. Defaults to `li.collapsible`.
                  */
                 collapsible: string;
+                /**
+                 * Optional tab selector. Defaults to `#p-views ul`.
+                 */
+                expandedContainer: string;
+                expandedWidth: number;
                 shifting: boolean;
-                expandedWidth: number;
+
+                collapseCondition(): boolean;
 
                 expandCondition(eleWidth: number): boolean;
-
-<<<<<<< HEAD
-                collapseCondition(): boolean;
             }
-=======
-    calculateTabDistance(): number;
-
-    getSettings($collapsible: JQuery): CollapsibleTabsOptions;
->>>>>>> 37969255
 
             interface Static {
                 defaults: Options;
@@ -91,20 +53,15 @@
 
                 addData($collapsible: JQuery): void;
 
-<<<<<<< HEAD
+                calculateTabDistance(): number;
+
                 getSettings($collapsible: JQuery): Options;
 
                 handleResize(): void;
-=======
-    moveToExpanded($moving: JQuery): void;
-}
->>>>>>> 37969255
 
                 moveToCollapsed($moving: JQuery): void;
 
                 moveToExpanded($moving: JQuery): void;
-
-                calculateTabDistance(): number;
             }
         }
     }
