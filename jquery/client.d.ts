declare global {
    interface JQueryStatic {
        /**
         * User-agent detection.
         *
         * @see https://doc.wikimedia.org/jquery-client/master/jQuery.client.html
         */
        client: JQuery.Client;
    }

<<<<<<< HEAD
    namespace JQuery {
        interface Client {
            /**
             * Get an object containing information about the client.
             *
             * The resulting client object will be in the following format:
             *
             * ```js
             * {
             *     'name': 'firefox',
             *     'layout': 'gecko',
             *     'layoutVersion': 20101026,
             *     'platform': 'linux'
             *     'version': '3.5.1',
             *     'versionBase': '3',
             *     'versionNumber': 3.5,
             * }
             * ```
             *
             * Example:
             *
             * ```js
             * if ( $.client.profile().layout == 'gecko' ) {
             *     // This will only run in Gecko browsers, such as Mozilla Firefox.
             * }
             *
             * var profile = $.client.profile();
             * if ( profile.layout == 'gecko' && profile.platform == 'linux' ) {
             *     // This will only run in Gecko browsers on Linux.
             * }
             * ```
             *
             * Recognised browser names:
             *
             * - `android` (legacy Android browser, prior to Chrome Mobile)
             * - `chrome` (includes Chrome Mobile, Microsoft Edge, Opera, and others)
             * - `crios` (Chrome on iOS, which uses Mobile Safari)
             * - `edge` (legacy Microsoft Edge, which uses EdgeHTML)
             * - `firefox` (includes Firefox Mobile, Iceweasel, and others)
             * - `fxios` (Firefox on iOS, which uses Mobile Safari)
             * - `konqueror`
             * - `msie`
             * - `opera` (legacy Opera, which uses Presto)
             * - `rekonq`
             * - `safari` (including Mobile Safari)
             * - `silk`
             *
             * Recognised layout engines:
             *
             * - `edge` (EdgeHTML 12-18, as used by legacy Microsoft Edge)
             * - `gecko`
             * - `khtml`
             * - `presto`
             * - `trident`
             * - `webkit`
             *
             * Note that Chrome and Chromium-based browsers like Opera have their layout
             * engine identified as `webkit`.
             *
             * Recognised platforms:
             *
             * - `ipad`
             * - `iphone`
             * - `linux`
             * - `mac`
             * - `solaris` (untested)
             * - `win`
             *
             * @param {Client.Navigator} [nav] An object with a 'userAgent' and 'platform' property.
             *  Defaults to the global `navigator` object.
             * @returns {Client.Profile} The client object
             * @see https://doc.wikimedia.org/mediawiki-core/master/js/#!/api/jQuery.client-method-profile
             */
            profile(nav?: Client.Navigator): Client.Profile;

            /**
             * Checks the current browser against a support map object.
             *
             * Version numbers passed as numeric values will be compared like numbers (1.2 > 1.11).
             * Version numbers passed as string values will be compared using a simple component-wise
             * algorithm, similar to PHP's version_compare ('1.2' < '1.11').
             *
             * A browser map is in the following format:
             *
             * ```js
             * {
             *     // Multiple rules with configurable operators
             *     'msie': [['>=', 7], ['!=', 9]],
             *     // Match no versions
             *     'iphone': false,
             *     // Match any version
             *     'android': null
             * }
             * ```
             *
             * It can optionally be split into ltr/rtl sections:
             *
             * ```js
             * {
             *     'ltr': {
             *         'android': null,
             *         'iphone': false
             *     },
             *     'rtl': {
             *         'android': false,
             *         // rules are not inherited from ltr
             *         'iphone': false
             *     }
             * }
             * ```
             *
             * @param {Client.SupportMap} map Browser support map
             * @param {Client.Profile} [profile] A client-profile object
             * @param {boolean} [exactMatchOnly=false] Only return true if the browser is matched,
             *  otherwise returns true if the browser is not found.
             * @returns {boolean} The current browser is in the support map
             * @see https://doc.wikimedia.org/mediawiki-core/master/js/#!/api/jQuery.client-method-test
             */
            test(
                map: Client.SupportMap,
                profile?: Client.Profile,
                exactMatchOnly?: boolean
            ): boolean;
        }

        namespace Client {
            interface Navigator {
                userAgent: string;
                platform: string;
            }

            type ProfileName =
                | "android"
                | "chrome"
                | "crios"
                | "edge"
                | "firefox"
                | "fxios"
                | "konqueror"
                | "msie"
                | "opera"
                | "rekong"
                | "safari"
                | "silk";
=======
interface Client {
    /**
     * Get an object containing information about the client.
     *
     * The resulting client object will be in the following format:
     *
     * ```js
     * {
     *     'name': 'firefox',
     *     'layout': 'gecko',
     *     'layoutVersion': 20101026,
     *     'platform': 'linux'
     *     'version': '3.5.1',
     *     'versionBase': '3',
     *     'versionNumber': 3.5,
     * }
     * ```
     *
     * Recognised browser names:
     *
     * - `android` (legacy Android browser, prior to Chrome Mobile)
     * - `chrome` (includes Chrome Mobile, Microsoft Edge, Opera, and others)
     * - `crios` (Chrome on iOS, which uses Mobile Safari)
     * - `edge` (legacy Microsoft Edge, which uses EdgeHTML)
     * - `firefox` (includes Firefox Mobile, Iceweasel, and others)
     * - `fxios` (Firefox on iOS, which uses Mobile Safari)
     * - `konqueror`
     * - `msie`
     * - `opera` (legacy Opera, which uses Presto)
     * - `rekonq`
     * - `safari` (including Mobile Safari)
     * - `silk`
     *
     * Recognised layout engines:
     *
     * - `edge` (EdgeHTML 12-18, as used by legacy Microsoft Edge)
     * - `gecko`
     * - `khtml`
     * - `presto`
     * - `trident`
     * - `webkit`
     *
     * Note that Chrome and Chromium-based browsers like Opera have their layout
     * engine identified as `webkit`.
     *
     * Recognised platforms:
     *
     * - `ipad`
     * - `iphone`
     * - `linux`
     * - `mac`
     * - `solaris` (untested)
     * - `win`
     *
     * @example
     * ```js
     * if ( $.client.profile().layout == 'gecko' ) {
     *     // This will only run in Gecko browsers, such as Mozilla Firefox.
     * }
     *
     * var profile = $.client.profile();
     * if ( profile.layout == 'gecko' && profile.platform == 'linux' ) {
     *     // This will only run in Gecko browsers on Linux.
     * }
     * ```
     * @param {ClientNavigator} [nav] An object with a 'userAgent' and 'platform' property.
     *  Defaults to the global `navigator` object.
     * @returns {ClientProfile} The client object
     * @see https://doc.wikimedia.org/jquery-client/master/jQuery.client.html#.profile
     */
    profile(nav?: ClientNavigator): ClientProfile;

    /**
     * Checks the current browser against a support map object.
     *
     * Version numbers passed as numeric values will be compared like numbers (1.2 > 1.11).
     * Version numbers passed as string values will be compared using a simple component-wise
     * algorithm, similar to PHP's version_compare ('1.2' < '1.11').
     *
     * A browser map is in the following format:
     *
     * ```js
     * {
     *     // Multiple rules with configurable operators
     *     'msie': [['>=', 7], ['!=', 9]],
     *     // Match no versions
     *     'iphone': false,
     *     // Match any version
     *     'android': null
     * }
     * ```
     *
     * It can optionally be split into ltr/rtl sections:
     *
     * ```js
     * {
     *     'ltr': {
     *         'android': null,
     *         'iphone': false
     *     },
     *     'rtl': {
     *         'android': false,
     *         // rules are not inherited from ltr
     *         'iphone': false
     *     }
     * }
     * ```
     *
     * @param {ClientSupportMap} map Browser support map
     * @param {ClientProfile} [profile] A client-profile object
     * @param {boolean} [exactMatchOnly=false] Only return true if the browser is matched,
     *  otherwise returns true if the browser is not found.
     * @returns {boolean} The current browser is in the support map
     * @see https://doc.wikimedia.org/jquery-client/master/jQuery.client.html#.test
     */
    test(map: ClientSupportMap, profile?: ClientProfile, exactMatchOnly?: boolean): boolean;
}

export interface ClientNavigator {
    platform: string;
    userAgent: string;
}
>>>>>>> 37969255

            type ComparisonOperator = "==" | "===" | "!=" | "!==" | "<" | "<=" | ">" | ">=";

            type SupportMap = SupportMap.Undirected | Record<"ltr" | "rtl", SupportMap.Undirected>;

            namespace SupportMap {
                type Condition = [ComparisonOperator, string | number];

<<<<<<< HEAD
                type Undirected = Partial<Record<ProfileName, false | null | Condition[]>>;
            }

            interface Profile {
                name: ProfileName;
                layout: "edge" | "gecko" | "khtml" | "presto" | "trident" | "webkit";
                layoutVersion: number;
                platform: "ipad" | "iphone" | "linux" | "mac" | "solaris" | "win";
                version: string;
                versionBase: string;
                versionNumber: number;
            }
        }
    }
=======
interface ClientProfile {
    layout: "edge" | "gecko" | "khtml" | "presto" | "trident" | "webkit";
    layoutVersion: number;
    name: ClientProfileName;
    platform: "ipad" | "iphone" | "linux" | "mac" | "solaris" | "win";
    version: string;
    versionBase: string;
    versionNumber: number;
>>>>>>> 37969255
}

/** @deprecated Use {@link JQuery.Client.Navigator} instead */
export type ClientNavigator = JQuery.Client.Navigator;

export {};<|MERGE_RESOLUTION|>--- conflicted
+++ resolved
@@ -8,7 +8,6 @@
         client: JQuery.Client;
     }
 
-<<<<<<< HEAD
     namespace JQuery {
         interface Client {
             /**
@@ -25,19 +24,6 @@
              *     'version': '3.5.1',
              *     'versionBase': '3',
              *     'versionNumber': 3.5,
-             * }
-             * ```
-             *
-             * Example:
-             *
-             * ```js
-             * if ( $.client.profile().layout == 'gecko' ) {
-             *     // This will only run in Gecko browsers, such as Mozilla Firefox.
-             * }
-             *
-             * var profile = $.client.profile();
-             * if ( profile.layout == 'gecko' && profile.platform == 'linux' ) {
-             *     // This will only run in Gecko browsers on Linux.
              * }
              * ```
              *
@@ -77,10 +63,21 @@
              * - `solaris` (untested)
              * - `win`
              *
+             * @example
+             * ```js
+             * if ( $.client.profile().layout == 'gecko' ) {
+             *     // This will only run in Gecko browsers, such as Mozilla Firefox.
+             * }
+             *
+             * var profile = $.client.profile();
+             * if ( profile.layout == 'gecko' && profile.platform == 'linux' ) {
+             *     // This will only run in Gecko browsers on Linux.
+             * }
+             * ```
              * @param {Client.Navigator} [nav] An object with a 'userAgent' and 'platform' property.
              *  Defaults to the global `navigator` object.
              * @returns {Client.Profile} The client object
-             * @see https://doc.wikimedia.org/mediawiki-core/master/js/#!/api/jQuery.client-method-profile
+             * @see https://doc.wikimedia.org/jquery-client/master/jQuery.client.html#.profile
              */
             profile(nav?: Client.Navigator): Client.Profile;
 
@@ -125,7 +122,7 @@
              * @param {boolean} [exactMatchOnly=false] Only return true if the browser is matched,
              *  otherwise returns true if the browser is not found.
              * @returns {boolean} The current browser is in the support map
-             * @see https://doc.wikimedia.org/mediawiki-core/master/js/#!/api/jQuery.client-method-test
+             * @see https://doc.wikimedia.org/jquery-client/master/jQuery.client.html#.test
              */
             test(
                 map: Client.SupportMap,
@@ -136,8 +133,8 @@
 
         namespace Client {
             interface Navigator {
+                platform: string;
                 userAgent: string;
-                platform: string;
             }
 
             type ProfileName =
@@ -153,130 +150,6 @@
                 | "rekong"
                 | "safari"
                 | "silk";
-=======
-interface Client {
-    /**
-     * Get an object containing information about the client.
-     *
-     * The resulting client object will be in the following format:
-     *
-     * ```js
-     * {
-     *     'name': 'firefox',
-     *     'layout': 'gecko',
-     *     'layoutVersion': 20101026,
-     *     'platform': 'linux'
-     *     'version': '3.5.1',
-     *     'versionBase': '3',
-     *     'versionNumber': 3.5,
-     * }
-     * ```
-     *
-     * Recognised browser names:
-     *
-     * - `android` (legacy Android browser, prior to Chrome Mobile)
-     * - `chrome` (includes Chrome Mobile, Microsoft Edge, Opera, and others)
-     * - `crios` (Chrome on iOS, which uses Mobile Safari)
-     * - `edge` (legacy Microsoft Edge, which uses EdgeHTML)
-     * - `firefox` (includes Firefox Mobile, Iceweasel, and others)
-     * - `fxios` (Firefox on iOS, which uses Mobile Safari)
-     * - `konqueror`
-     * - `msie`
-     * - `opera` (legacy Opera, which uses Presto)
-     * - `rekonq`
-     * - `safari` (including Mobile Safari)
-     * - `silk`
-     *
-     * Recognised layout engines:
-     *
-     * - `edge` (EdgeHTML 12-18, as used by legacy Microsoft Edge)
-     * - `gecko`
-     * - `khtml`
-     * - `presto`
-     * - `trident`
-     * - `webkit`
-     *
-     * Note that Chrome and Chromium-based browsers like Opera have their layout
-     * engine identified as `webkit`.
-     *
-     * Recognised platforms:
-     *
-     * - `ipad`
-     * - `iphone`
-     * - `linux`
-     * - `mac`
-     * - `solaris` (untested)
-     * - `win`
-     *
-     * @example
-     * ```js
-     * if ( $.client.profile().layout == 'gecko' ) {
-     *     // This will only run in Gecko browsers, such as Mozilla Firefox.
-     * }
-     *
-     * var profile = $.client.profile();
-     * if ( profile.layout == 'gecko' && profile.platform == 'linux' ) {
-     *     // This will only run in Gecko browsers on Linux.
-     * }
-     * ```
-     * @param {ClientNavigator} [nav] An object with a 'userAgent' and 'platform' property.
-     *  Defaults to the global `navigator` object.
-     * @returns {ClientProfile} The client object
-     * @see https://doc.wikimedia.org/jquery-client/master/jQuery.client.html#.profile
-     */
-    profile(nav?: ClientNavigator): ClientProfile;
-
-    /**
-     * Checks the current browser against a support map object.
-     *
-     * Version numbers passed as numeric values will be compared like numbers (1.2 > 1.11).
-     * Version numbers passed as string values will be compared using a simple component-wise
-     * algorithm, similar to PHP's version_compare ('1.2' < '1.11').
-     *
-     * A browser map is in the following format:
-     *
-     * ```js
-     * {
-     *     // Multiple rules with configurable operators
-     *     'msie': [['>=', 7], ['!=', 9]],
-     *     // Match no versions
-     *     'iphone': false,
-     *     // Match any version
-     *     'android': null
-     * }
-     * ```
-     *
-     * It can optionally be split into ltr/rtl sections:
-     *
-     * ```js
-     * {
-     *     'ltr': {
-     *         'android': null,
-     *         'iphone': false
-     *     },
-     *     'rtl': {
-     *         'android': false,
-     *         // rules are not inherited from ltr
-     *         'iphone': false
-     *     }
-     * }
-     * ```
-     *
-     * @param {ClientSupportMap} map Browser support map
-     * @param {ClientProfile} [profile] A client-profile object
-     * @param {boolean} [exactMatchOnly=false] Only return true if the browser is matched,
-     *  otherwise returns true if the browser is not found.
-     * @returns {boolean} The current browser is in the support map
-     * @see https://doc.wikimedia.org/jquery-client/master/jQuery.client.html#.test
-     */
-    test(map: ClientSupportMap, profile?: ClientProfile, exactMatchOnly?: boolean): boolean;
-}
-
-export interface ClientNavigator {
-    platform: string;
-    userAgent: string;
-}
->>>>>>> 37969255
 
             type ComparisonOperator = "==" | "===" | "!=" | "!==" | "<" | "<=" | ">" | ">=";
 
@@ -285,14 +158,13 @@
             namespace SupportMap {
                 type Condition = [ComparisonOperator, string | number];
 
-<<<<<<< HEAD
                 type Undirected = Partial<Record<ProfileName, false | null | Condition[]>>;
             }
 
             interface Profile {
-                name: ProfileName;
                 layout: "edge" | "gecko" | "khtml" | "presto" | "trident" | "webkit";
                 layoutVersion: number;
+                name: ProfileName;
                 platform: "ipad" | "iphone" | "linux" | "mac" | "solaris" | "win";
                 version: string;
                 versionBase: string;
@@ -300,16 +172,6 @@
             }
         }
     }
-=======
-interface ClientProfile {
-    layout: "edge" | "gecko" | "khtml" | "presto" | "trident" | "webkit";
-    layoutVersion: number;
-    name: ClientProfileName;
-    platform: "ipad" | "iphone" | "linux" | "mac" | "solaris" | "win";
-    version: string;
-    versionBase: string;
-    versionNumber: number;
->>>>>>> 37969255
 }
 
 /** @deprecated Use {@link JQuery.Client.Navigator} instead */
