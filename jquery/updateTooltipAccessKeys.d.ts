declare global {
    interface JQuery {
        updateTooltipAccessKeys: JQuery.TooltipAccessKeys<this>;
    }

    namespace JQuery {
        interface TooltipAccessKeys<This = JQuery> {
            /**
             * Update the titles for all elements in a jQuery selection.
             *
             * @returns {JQuery}
             */
            (): This;

<<<<<<< HEAD
            /**
             * Get the access key label for an element.
             *
             * Will use native accessKeyLabel if available (currently only in Firefox 8+),
             * falls back to #getAccessKeyModifiers.
             *
             * @param {HTMLElement} element Element to get the label for
             * @returns {string} Access key label
             */
            // result may be HTMLElement.accessKeyLabel, the format of which depend very much on the browser.
            getAccessKeyLabel(element: HTMLElement): string;
=======
interface TooltipAccessKeys<This = JQuery> {
    /**
     * Update the titles for all elements in a jQuery selection.
     * Installed by {@link mediawiki.util} module.
     *
     * @example
     * ```js
     * // Converts tooltip "[z]" to associated browser shortcut key e.g. "[ctrl-option-z]"
     * mw.loader.using( 'mediawiki.util' ).then( () => {
     *     var $a = $('<a href="/wiki/Main_Page" title="Visit the main page [z]" accesskey="z"><span>Main page</span></a>');
     *     $a.updateTooltipAccessKeys();
     * } );
     * ```
     * @returns {JQuery}
     * @see https://doc.wikimedia.org/mediawiki-core/REL1_42/js/jQueryPlugins.html#.updateTooltipAccessKeys
     */
    (): This;
>>>>>>> 37969255

            /**
             * @param {Client.Navigator} [nav] An object with a 'userAgent' and 'platform' property.
             * @returns {string}
             */
            getAccessKeyPrefix(nav?: Client.Navigator): `${TooltipAccessKeys.KeyModifier}-`;

            /**
             * Switch test mode on and off.
             *
             * @param {boolean} mode New mode
             */
            setTestMode(mode: boolean): void;
        }

        namespace TooltipAccessKeys {
            type KeyModifier = "alt" | "alt-shift" | "ctrl" | "ctrl-option";
        }
    }
}

export {};<|MERGE_RESOLUTION|>--- conflicted
+++ resolved
@@ -7,12 +7,21 @@
         interface TooltipAccessKeys<This = JQuery> {
             /**
              * Update the titles for all elements in a jQuery selection.
+             * Installed by {@link mediawiki.util} module.
              *
+             * @example
+             * ```js
+             * // Converts tooltip "[z]" to associated browser shortcut key e.g. "[ctrl-option-z]"
+             * mw.loader.using( 'mediawiki.util' ).then( () => {
+             *     var $a = $('<a href="/wiki/Main_Page" title="Visit the main page [z]" accesskey="z"><span>Main page</span></a>');
+             *     $a.updateTooltipAccessKeys();
+             * } );
+             * ```
              * @returns {JQuery}
+             * @see https://doc.wikimedia.org/mediawiki-core/REL1_42/js/jQueryPlugins.html#.updateTooltipAccessKeys
              */
             (): This;
 
-<<<<<<< HEAD
             /**
              * Get the access key label for an element.
              *
@@ -24,25 +33,6 @@
              */
             // result may be HTMLElement.accessKeyLabel, the format of which depend very much on the browser.
             getAccessKeyLabel(element: HTMLElement): string;
-=======
-interface TooltipAccessKeys<This = JQuery> {
-    /**
-     * Update the titles for all elements in a jQuery selection.
-     * Installed by {@link mediawiki.util} module.
-     *
-     * @example
-     * ```js
-     * // Converts tooltip "[z]" to associated browser shortcut key e.g. "[ctrl-option-z]"
-     * mw.loader.using( 'mediawiki.util' ).then( () => {
-     *     var $a = $('<a href="/wiki/Main_Page" title="Visit the main page [z]" accesskey="z"><span>Main page</span></a>');
-     *     $a.updateTooltipAccessKeys();
-     * } );
-     * ```
-     * @returns {JQuery}
-     * @see https://doc.wikimedia.org/mediawiki-core/REL1_42/js/jQueryPlugins.html#.updateTooltipAccessKeys
-     */
-    (): This;
->>>>>>> 37969255
 
             /**
              * @param {Client.Navigator} [nav] An object with a 'userAgent' and 'platform' property.
