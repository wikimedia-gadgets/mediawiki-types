declare global {
    interface JQueryStatic {
        /**
         * Create a spinner element
         *
         * The argument is an object with options used to construct the spinner (see below).
         *
         * It is a good practice to keep a reference to the created spinner to be able to remove it
         * later. Alternatively, one can use the 'id' option and {@link removeSpinner} (but make sure to choose
         * an id that's unlikely to cause conflicts, e.g. with extensions, gadgets or user scripts).
         *
         * CSS classes used:
         *
         * - .mw-spinner for every spinner
         * - .mw-spinner-small / .mw-spinner-large for size
         * - .mw-spinner-block / .mw-spinner-inline for display types
         *
         * @example
         * ```js
         * // Create a large spinner reserving all available horizontal space.
         * const $spinner = $.createSpinner( { size: 'large', type: 'block' } );
         * // Insert above page content.
         * $( '#mw-content-text' ).prepend( $spinner );
         *
         * // Place a small inline spinner next to the "Save" button
         * const $spinner = $.createSpinner( { size: 'small', type: 'inline' } );
         * // Alternatively, just `$.createSpinner();` as these are the default options.
         * $( '#wpSave' ).after( $spinner );
         *
         * // The following two are equivalent:
         * $.createSpinner( 'magic' );
         * $.createSpinner( { id: 'magic' } );
         * ```
         *
         * @ignore
<<<<<<< HEAD
         * @param {string|JQuery.Spinner.Options} [opts] Options. If a string is given, it will be treated as the value
         *  of the `id` option.
=======
         * @param {string|Options} [opts] Options. If a string is given, it will be treated as the value
         *  of the {@link Options.id id} option.
>>>>>>> e833739c
         * @returns {JQuery}
         */
        createSpinner(opts?: string | JQuery.Spinner.Options): JQuery;

        /**
         * Remove a spinner element.
         *
         * @ignore
         * @param {string} id Id of the spinner, as passed to {@link createSpinner}
         * @returns {JQuery} The (now detached) spinner element
         */
        removeSpinner(id: string): JQuery;
    }

    interface JQuery {
        /**
         * Inject a spinner after each element in the collection.
         * Provided by the `jquery.spinner` ResourceLoader module.
         *
         * Inserts spinner as siblings (not children) of the target elements.
         * Collection contents remain unchanged.
         *
<<<<<<< HEAD
         * @param {string|JQuery.Spinner.Options} [opts] Options. If a string is given, it will be treated as the value
         *  of the `id` option.
=======
         * @param {string|Options} [opts] Options. If a string is given, it will be treated as the value
         *  of the {@link Options.id id} option.
>>>>>>> e833739c
         * @returns {JQuery}
         * @see https://doc.wikimedia.org/mediawiki-core/master/js/jQueryPlugins.html#.injectSpinner
         */
        injectSpinner(opts?: string | JQuery.Spinner.Options): this;
    }

    namespace JQuery.Spinner {
        type Size = "large" | "small";
        type Type = "block" | "inline";

        /**
         * Options for {@link JQuery.injectSpinner}.
         *
         * @see https://doc.wikimedia.org/mediawiki-core/master/js/jQueryPlugins.html#~SpinnerOpts
         */
        interface Options {
            /**
             * If given, spinner will be given an id of "mw-spinner-{id}".
             */
            id?: string | undefined;

            /**
             * 'small' or 'large' for a 20-pixel or 32-pixel spinner.
             */
            size?: Size;

            /**
             * 'inline' or 'block'. Inline creates an inline-block with width and height equal to spinner size. Block is a block-level element with width 100%, height equal to spinner size.
             */
            type?: Type;
        }
    }
}

export {};<|MERGE_RESOLUTION|>--- conflicted
+++ resolved
@@ -33,13 +33,8 @@
          * ```
          *
          * @ignore
-<<<<<<< HEAD
          * @param {string|JQuery.Spinner.Options} [opts] Options. If a string is given, it will be treated as the value
-         *  of the `id` option.
-=======
-         * @param {string|Options} [opts] Options. If a string is given, it will be treated as the value
-         *  of the {@link Options.id id} option.
->>>>>>> e833739c
+         *  of the {@link JQuery.Spinner.Options.id id} option.
          * @returns {JQuery}
          */
         createSpinner(opts?: string | JQuery.Spinner.Options): JQuery;
@@ -62,13 +57,8 @@
          * Inserts spinner as siblings (not children) of the target elements.
          * Collection contents remain unchanged.
          *
-<<<<<<< HEAD
          * @param {string|JQuery.Spinner.Options} [opts] Options. If a string is given, it will be treated as the value
-         *  of the `id` option.
-=======
-         * @param {string|Options} [opts] Options. If a string is given, it will be treated as the value
-         *  of the {@link Options.id id} option.
->>>>>>> e833739c
+         *  of the {@link JQuery.Spinner.Options.id id} option.
          * @returns {JQuery}
          * @see https://doc.wikimedia.org/mediawiki-core/master/js/jQueryPlugins.html#.injectSpinner
          */
