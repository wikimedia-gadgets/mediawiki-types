<<<<<<< HEAD
=======
import { ApiResponse, FinishUpload } from "./Api";

>>>>>>> d050e220
declare global {
    namespace mw {
        /**
         * Upload to a wiki. Most of the functionality is implemented
         * in {@link mw.Api.upload} and friends, but this model class will tie it
         * together as well as let you perform actions in a logical way.
         *
         * A simple example:
         *
         * ```js
         * var file = new OO.ui.SelectFileWidget(),
         *     button = new OO.ui.ButtonWidget( { label: 'Save' } ),
         *     upload = new mw.Upload;
         *
         * button.on( 'click', function () {
         *     upload.setFile( file.getValue() );
         *     upload.setFilename( file.getValue().name );
         *     upload.upload();
         * } );
         *
         * $( document.body ).append( file.$element, button.$element );
         * ```
         *
         * You can also choose to {@link uploadToStash stash the upload} and
         * {@link finishStashUpload finalize} it later:
         *
         * ```js
         * var file, // Some file object
         *     upload = new mw.Upload,
         *     stashPromise = $.Deferred();
         *
         * upload.setFile( file );
         * upload.uploadToStash().then( function () {
         *     stashPromise.resolve();
         * } );
         *
         * stashPromise.then( function () {
         *     upload.setFilename( 'foo' );
         *     upload.setText( 'bar' );
         *     upload.finishStashUpload().then( function () {
         *         console.log( 'Done!' );
         *     } );
         * } );
         * ```
         *
         * @see https://doc.wikimedia.org/mediawiki-core/master/js/mw.Upload.html
         */
        class Upload {
            static static: {};

            /**
             * Used to represent an upload in progress on the frontend.
             *
             * @param {Api|Api.Options} [apiconfig] A mw.Api object (or subclass), or configuration
             *     to pass to the constructor of mw.Api.
             * @see https://doc.wikimedia.org/mediawiki-core/master/js/mw.Upload.html#Upload
             */
            constructor(apiconfig?: Api | Api.Options);

            /**
             * Finish a stash upload.
             *
<<<<<<< HEAD
             * @returns {JQuery.Promise<Api.UnknownResponse>}
             * @see https://doc.wikimedia.org/mediawiki-core/master/js/mw.Upload.html#finishStashUpload
             */
            finishStashUpload(): JQuery.Promise<Api.UnknownResponse>;
=======
             * @returns {Api.Promise<[ApiResponse], Api.RejectArgTuple | [string, ApiResponse]>}
             * @see https://doc.wikimedia.org/mediawiki-core/master/js/mw.Upload.html#finishStashUpload
             */
            finishStashUpload(): Api.Promise<
                [ApiResponse],
                Api.RejectArgTuple | [string, ApiResponse]
            >;
>>>>>>> d050e220

            /**
             * Get the mw.Api instance used by this Upload object.
             *
             * @returns {JQuery.Promise<Api>}
             * @see https://doc.wikimedia.org/mediawiki-core/master/js/mw.Upload.html#getApi
             */
            getApi(): JQuery.Promise<Api>;

            /**
             * Gets the base filename from a path name.
             *
             * @param {string} path
             * @returns {string}
             * @see https://doc.wikimedia.org/mediawiki-core/master/js/mw.Upload.html#getBasename
             */
            getBasename(path: string): string;

            /**
             * Get the current value of the edit comment for the upload.
             *
             * @returns {string}
             * @see https://doc.wikimedia.org/mediawiki-core/master/js/mw.Upload.html#getComment
             */
            getComment(): string;

            /**
             * Get the file being uploaded.
             *
             * @returns {HTMLInputElement|File|Blob}
             * @see https://doc.wikimedia.org/mediawiki-core/master/js/mw.Upload.html#getFile
             */
            getFile(): HTMLInputElement | File | Blob;

            /**
             * Get the filename, to be finalized on upload.
             *
             * @returns {string}
             * @see https://doc.wikimedia.org/mediawiki-core/master/js/mw.Upload.html#getFilename
             */
            getFilename(): string;

            /**
             * Get the imageinfo object for the finished upload.
             * Only available once the upload is finished! Don't try to get it
             * beforehand.
             *
             * @returns {Api.UnknownResponse|undefined}
             * @see https://doc.wikimedia.org/mediawiki-core/master/js/mw.Upload.html#getImageInfo
             */
            getImageInfo(): Api.UnknownResponse | undefined;

            /**
             * Gets the state of the upload.
             *
             * @returns {Upload.State}
             * @see https://doc.wikimedia.org/mediawiki-core/master/js/mw.Upload.html#getState
             */
            getState(): Upload.State;

            /**
             * Gets details of the current state.
             *
             * @returns {any}
             * @see https://doc.wikimedia.org/mediawiki-core/master/js/mw.Upload.html#getStateDetails
             */
            getStateDetails(): any;

            /**
             * Get the text of the file page, to be created on file upload.
             *
             * @returns {string}
             * @see https://doc.wikimedia.org/mediawiki-core/master/js/mw.Upload.html#getText
             */
            getText(): string;

            /**
             * Get the boolean for whether the file will be watchlisted after upload.
             *
             * @returns {boolean}
             * @see https://doc.wikimedia.org/mediawiki-core/master/js/mw.Upload.html#getWatchlist
             */
            getWatchlist(): boolean;

            /**
             * Set the edit comment for the upload.
             *
             * @param {string} comment
             * @see https://doc.wikimedia.org/mediawiki-core/master/js/mw.Upload.html#setComment
             */
            setComment(comment: string): void;

            /**
             * Set the file to be uploaded.
             *
             * @param {HTMLInputElement|File|Blob} file
             * @see https://doc.wikimedia.org/mediawiki-core/master/js/mw.Upload.html#setFile
             */
            setFile(file: HTMLInputElement | File | Blob): void;

            /**
             * Set the stashed file to finish uploading.
             *
             * @param {string} filekey
             * @see https://doc.wikimedia.org/mediawiki-core/master/js/mw.Upload.html#setFilekey
             */
            setFilekey(filekey: string): void;

            /**
             * Set the filename, to be finalized on upload.
             *
             * @param {string} filename
             * @see https://doc.wikimedia.org/mediawiki-core/master/js/mw.Upload.html#setFilename
             */
            setFilename(filename: string): void;

            /**
             * Sets the filename based on the filename as it was on the upload.
             *
             * @see https://doc.wikimedia.org/mediawiki-core/master/js/mw.Upload.html#setFilenameFromFile
             */
            setFilenameFromFile(): void;

            /**
             * Sets the state and state details (if any) of the upload.
             *
             * @param {Upload.State} state
             * @param {any} stateDetails
             * @see https://doc.wikimedia.org/mediawiki-core/master/js/mw.Upload.html#setState
             */
            setState(state: Upload.State, stateDetails: any): void;

            /**
             * Set the text of the file page, to be created on file upload.
             *
             * @param {string} text
             * @see https://doc.wikimedia.org/mediawiki-core/master/js/mw.Upload.html#setText
             */
            setText(text: string): void;

            /**
             * Set whether the file should be watchlisted after upload.
             *
             * @param {boolean} watchlist
             * @see https://doc.wikimedia.org/mediawiki-core/master/js/mw.Upload.html#setWatchlist
             */
            setWatchlist(watchlist: boolean): void;

            /**
             * Upload the file directly.
             *
<<<<<<< HEAD
             * @returns {JQuery.Promise<Api.UnknownResponse>}
             * @see https://doc.wikimedia.org/mediawiki-core/master/js/mw.Upload.html#upload
             */
            upload(): JQuery.Promise<Api.UnknownResponse>;
=======
             * @returns {Upload.Promise}
             * @see https://doc.wikimedia.org/mediawiki-core/master/js/mw.Upload.html#upload
             */
            upload(): Upload.Promise;
>>>>>>> d050e220

            /**
             * Upload the file to the stash to be completed later.
             *
<<<<<<< HEAD
             * @returns {JQuery.Promise<Api.UnknownResponse>}
             * @see https://doc.wikimedia.org/mediawiki-core/master/js/mw.Upload.html#uploadToStash
             */
            uploadToStash(): JQuery.Promise<Api.UnknownResponse>;
=======
             * @returns {Upload.Promise<[FinishUpload]>}
             * @see https://doc.wikimedia.org/mediawiki-core/master/js/mw.Upload.html#uploadToStash
             */
            uploadToStash(): Upload.Promise<[FinishUpload]>;
>>>>>>> d050e220
        }

        namespace Upload {
            /**
             * State of uploads represented in simple terms.
             *
             * @see https://doc.wikimedia.org/mediawiki-core/master/js/mw.Upload.html#.State
             */
            enum State {
                /**
                 * Upload not yet started.
                 */
                NEW,

                /**
                 * Upload finished, but there was a warning.
                 */
                WARNING,

                /**
                 * Upload finished, but there was an error.
                 */
                ERROR,

                /**
                 * Upload in progress.
                 */
                UPLOADING,

                /**
                 * Upload finished, but not published, call {@link Upload.finishStashUpload finishStashUpload}.
                 */
                STASHED,

                /**
                 * Upload finished and published.
                 */
                UPLOADED,
            }
        }
    }
}

export {};<|MERGE_RESOLUTION|>--- conflicted
+++ resolved
@@ -1,8 +1,3 @@
-<<<<<<< HEAD
-=======
-import { ApiResponse, FinishUpload } from "./Api";
-
->>>>>>> d050e220
 declare global {
     namespace mw {
         /**
@@ -65,20 +60,13 @@
             /**
              * Finish a stash upload.
              *
-<<<<<<< HEAD
-             * @returns {JQuery.Promise<Api.UnknownResponse>}
+             * @returns {Api.Promise<[Api.UnknownResponse], Api.RejectArgTuple | [string, Api.UnknownResponse]>}
              * @see https://doc.wikimedia.org/mediawiki-core/master/js/mw.Upload.html#finishStashUpload
              */
-            finishStashUpload(): JQuery.Promise<Api.UnknownResponse>;
-=======
-             * @returns {Api.Promise<[ApiResponse], Api.RejectArgTuple | [string, ApiResponse]>}
-             * @see https://doc.wikimedia.org/mediawiki-core/master/js/mw.Upload.html#finishStashUpload
-             */
             finishStashUpload(): Api.Promise<
-                [ApiResponse],
-                Api.RejectArgTuple | [string, ApiResponse]
+                [Api.UnknownResponse],
+                Api.RejectArgTuple | [string, Api.UnknownResponse]
             >;
->>>>>>> d050e220
 
             /**
              * Get the mw.Api instance used by this Upload object.
@@ -230,32 +218,18 @@
             /**
              * Upload the file directly.
              *
-<<<<<<< HEAD
-             * @returns {JQuery.Promise<Api.UnknownResponse>}
-             * @see https://doc.wikimedia.org/mediawiki-core/master/js/mw.Upload.html#upload
-             */
-            upload(): JQuery.Promise<Api.UnknownResponse>;
-=======
              * @returns {Upload.Promise}
              * @see https://doc.wikimedia.org/mediawiki-core/master/js/mw.Upload.html#upload
              */
             upload(): Upload.Promise;
->>>>>>> d050e220
 
             /**
              * Upload the file to the stash to be completed later.
              *
-<<<<<<< HEAD
-             * @returns {JQuery.Promise<Api.UnknownResponse>}
+             * @returns {Upload.Promise<[Api.FinishUpload]>}
              * @see https://doc.wikimedia.org/mediawiki-core/master/js/mw.Upload.html#uploadToStash
              */
-            uploadToStash(): JQuery.Promise<Api.UnknownResponse>;
-=======
-             * @returns {Upload.Promise<[FinishUpload]>}
-             * @see https://doc.wikimedia.org/mediawiki-core/master/js/mw.Upload.html#uploadToStash
-             */
-            uploadToStash(): Upload.Promise<[FinishUpload]>;
->>>>>>> d050e220
+            uploadToStash(): Upload.Promise<[Api.FinishUpload]>;
         }
 
         namespace Upload {
