<<<<<<< HEAD
=======
interface UserTokens extends Record<string, string> {
    csrfToken: string;
    patrolToken: string;
    watchToken: string;
}

export interface User {
    /**
     * Manage client preferences.
     *
     * For skins that enable the `clientPrefEnabled` option (see Skin class in PHP),
     * this feature allows you to store preferences in the browser session that will
     * switch one or more the classes on the HTML document.
     *
     * This is only supported for unregistered users. For registered users, skins
     * and extensions must use user preferences (e.g. hidden or API-only options)
     * and swap class names server-side through the Skin interface.
     *
     * This feature is limited to page views by unregistered users. For logged-in requests,
     * store preferences in the database instead, via UserOptionsManager or {@link mw.Api.saveOption}
     * (may be hidden or API-only to exclude from Special:Preferences), and then include the
     * desired classes directly in Skin::getHtmlElementAttributes.
     *
     * Classes toggled by this feature must be named as `<feature>-clientpref-<value>`,
     * where `value` contains only alphanumerical characters (a-z, A-Z, and 0-9), and `feature`
     * can also include hyphens.
     *
     * @since 1.41
     * @see https://doc.wikimedia.org/mediawiki-core/master/js/mw.user.clientPrefs.html
     */
    clientPrefs: {
        /**
         * Retrieve the current value of the feature from the HTML document element.
         *
         * @param {string} feature
         * @returns {false|string} returns false if the feature is not recognized.
         *  returns string if a feature was found.
         * @see https://doc.wikimedia.org/mediawiki-core/master/js/mw.user.clientPrefs.html#.get
         */
        get(feature: string): false | string;

        /**
         * Change the class on the HTML document element, and save the value in a cookie.
         *
         * @param {string} feature
         * @param {string} value
         * @returns {boolean} True if feature was stored successfully, false if the value
         *  uses a forbidden character or the feature is not recognised
         *  e.g. a matching class was not defined on the HTML document element.
         * @see https://doc.wikimedia.org/mediawiki-core/master/js/mw.user.clientPrefs.html#.set
         */
        set(feature: string, value: string): boolean;
    };

    /**
     * Map of user preferences and their values.
     *
     * @see https://doc.wikimedia.org/mediawiki-core/master/js/mw.user.html#.options
     */
    // TODO: add types for items in the options map
    options: mw.Map;

    /**
     * Map of retrieved user tokens.
     *
     * @see https://doc.wikimedia.org/mediawiki-core/master/js/mw.user.html#.tokens
     */
    tokens: mw.Map<UserTokens>;

    /**
     * Acquire a temporary user username and stash it in the current session, if temp account creation
     * is enabled and the current user is logged out. If a name has already been stashed, returns the
     * same name.
     *
     * If the user later performs an action that results in temp account creation, the stashed username
     * will be used for their account. It may also be used in previews. However, the account is not
     * created yet, and the name is not visible to other users.
     *
     * @since 1.41
     * @returns {JQuery.Promise<string>} Promise resolved with the username if we succeeded,
     *  or resolved with `null` if we failed
     * @see https://doc.wikimedia.org/mediawiki-core/master/js/mw.user.html#.acquireTempUserName
     */
    acquireTempUserName(): JQuery.Promise<string>;

    /**
     * Generate a random user session ID.
     *
     * This information would potentially be stored in a cookie to identify a user during a
     * session or series of sessions. Its uniqueness should not be depended on unless the
     * browser supports the crypto API.
     *
     * Known problems with {@link Math.random()}:
     * Using the `Math.random` function we have seen sets
     * with 1% of non uniques among 200,000 values with Safari providing most of these.
     * Given the prevalence of Safari in mobile the percentage of duplicates in
     * mobile usages of this code is probably higher.
     *
     * Rationale:
     * We need about 80 bits to make sure that probability of collision
     * on 155 billion  is <= 1%
     *
     * See {@link https://en.wikipedia.org/wiki/Birthday_attack#Mathematics}
     *
     * `n(p;H) = n(0.01,2^80)= sqrt (2 * 2^80 * ln(1/(1-0.01)))`
     *
     * @returns {string} 80 bit integer (20 characters) in hex format, padded
     * @see https://doc.wikimedia.org/mediawiki-core/master/js/mw.user.html#.generateRandomSessionId
     */
    generateRandomSessionId(): string;

    /**
     * Get date user first registered, if available.
     *
     * @since 1.42
     * @returns {false|null|Date} False for anonymous users, null if data is
     *  unavailable, or Date for when the user registered. For temporary users
     *  that is when their temporary account was created.
     */
    getFirstRegistration(): false | null | Date;

    /**
     * Get the current user's groups.
     *
     * @param {function(string[]):any} [callback]
     * @returns {JQuery.Promise<string[]>}
     * @see https://doc.wikimedia.org/mediawiki-core/master/js/mw.user.html#.getGroups
     */
    getGroups<T>(callback: (groups: string[]) => T): JQuery.Promise<T>;
    getGroups(): JQuery.Promise<string[]>;

    /**
     * Get the current user's database id.
     *
     * Not to be confused with {@link id}.
     *
     * @returns {number} Current user's id, or 0 if user is anonymous
     * @see https://doc.wikimedia.org/mediawiki-core/master/js/mw.user.html#.getId
     */
    getId(): number;

    /**
     * Get the current user's name.
     *
     * @returns {string|null} User name string or null if user is anonymous
     * @see https://doc.wikimedia.org/mediawiki-core/master/js/mw.user.html#.getName
     */
    getName(): string | null;

    /**
     * A sticky generateRandomSessionId for the current JS execution context,
     * cached within this class (also known as a page view token).
     *
     * @since 1.32
     * @returns {string} 80 bit integer in hex format, padded
     * @see https://doc.wikimedia.org/mediawiki-core/master/js/mw.user.html#.getPageviewToken
     */
    getPageviewToken(): string;

    /**
     * Get date user registered, if available.
     *
     * @returns {false|null|Date} False for anonymous users, null if data is
     *  unavailable, or Date for when the user registered.
     * @see https://doc.wikimedia.org/mediawiki-core/master/js/mw.user.html#.getRegistration
     */
    getRegistration(): false | null | Date;

    /**
     * Get the current user's rights.
     *
     * @param {function(string[]):any} [callback]
     * @returns {JQuery.Promise<string[]>}
     * @see https://doc.wikimedia.org/mediawiki-core/master/js/mw.user.html#.getRights
     */
    getRights<T>(callback: (rights: string[]) => T): JQuery.Promise<T>;
    getRights(): JQuery.Promise<string[]>;

    /**
     * Get the current user's name or the session ID.
     *
     * Not to be confused with {@link getId}.
     *
     * @returns {string} User name or random session ID
     * @see https://doc.wikimedia.org/mediawiki-core/master/js/mw.user.html#.id
     */
    id(): string;

    /**
     * Check whether the current user is anonymous.
     *
     * @returns {boolean}
     * @see https://doc.wikimedia.org/mediawiki-core/master/js/mw.user.html#.isAnon
     */
    isAnon(): boolean;

    /**
     * Check whether the user is a normal non-temporary registered user.
     *
     * @since 1.40
     * @returns {boolean}
     * @see https://doc.wikimedia.org/mediawiki-core/master/js/mw.user.html#.isNamed
     */
    isNamed(): boolean;

    /**
     * Check whether the user is an autocreated temporary user.
     *
     * @since 1.40
     * @returns {boolean}
     * @see https://doc.wikimedia.org/mediawiki-core/master/js/mw.user.html#.isTemp
     */
    isTemp(): boolean;

    /**
     * Retrieve a random ID, generating it if needed.
     *
     * This ID is shared across windows, tabs, and page views. It is persisted
     * for the duration of one browser session (until the browser app is closed),
     * unless the user evokes a "restore previous session" feature that some browsers have.
     *
     * **Note:** Server-side code must never interpret or modify this value.
     *
     * @returns {string} Random session ID (20 hex characters)
     * @see https://doc.wikimedia.org/mediawiki-core/master/js/mw.user.html#.sessionId
     */
    sessionId(): string;

    /**
     * Get the current user's groups or rights.
     *
     * @private
     * @returns {JQuery.Promise<mw.Api.UserInfo>}
     */
    getUserInfo(): JQuery.Promise<mw.Api.UserInfo>;
}

>>>>>>> 37969255
declare global {
    namespace mw {
        /**
         * User library provided by `mediawiki.user` ResourceLoader module.
         *
         * @see https://doc.wikimedia.org/mediawiki-core/master/js/mw.user.html
         */
        const user: User;

        interface User {
            /**
             * Manage client preferences
             *
             * For skins that enable the `clientPrefEnabled` option (see Skin class in PHP),
             * this feature allows you to store preferences in the browser session that will
             * switch one or more the classes on the HTML document.
             *
             * This is only supported for unregistered users. For registered users, skins
             * and extensions must use user preferences (e.g. hidden or API-only options)
             * and swap class names server-side through the Skin interface.
             *
             * This feature is limited to page views by unregistered users. For logged-in requests,
             * store preferences in the database instead, via UserOptionsManager or mw.Api#saveOption
             * (may be hidden or API-only to exclude from Special:Preferences), and then include the
             * desired classes directly in Skin::getHtmlElementAttributes.
             *
             * Classes toggled by this feature must be named as `<feature>-clientpref-<value>`,
             * where `value` contains only alphanumerical characters (a-zA-Z0-9), and `feature`
             * can also include hyphens.
             */
            clientPrefs: {
                /**
                 * Retrieve the current value of the feature from the HTML document element
                 *
                 * @param {string} feature
                 * @return {false|string} returns false if the feature is not recognized.
                 *   returns string if a feature was found.
                 * @see https://doc.wikimedia.org/mediawiki-core/master/js/#!/api/mw.user.clientPrefs-method-get
                 */
                get(feature: string): false | string;

                /**
                 * Change the class on the HTML document element, and save the value in a cookie
                 *
                 * @param {string} feature
                 * @param {string} value
                 * @return {boolean} True if feature was stored successfully, false if the value
                 *   uses a forbidden character or the feature is not recognised
                 *   e.g. a matching class was not defined on the HTML document element.
                 * @see https://doc.wikimedia.org/mediawiki-core/master/js/#!/api/mw.user.clientPrefs-method-set
                 */
                set(feature: string, value: string): boolean;
            };

            /**
             * @see https://doc.wikimedia.org/mediawiki-core/master/js/#!/api/mw.user-property-options
             */
            // TODO: add types for items in the options map
            options: Map;

            /**
             * @see https://doc.wikimedia.org/mediawiki-core/master/js/#!/api/mw.user-property-tokens
             */
            tokens: Map<User.Tokens>;

            /**
             * Acquire a temporary user username and stash it in the current session, if temp account creation
             * is enabled and the current user is logged out. If a name has already been stashed, returns the
             * same name.
             *
             * If the user later performs an action that results in temp account creation, the stashed username
             * will be used for their account. It may also be used in previews. However, the account is not
             * created yet, and the name is not visible to other users.
             *
             * @returns {JQuery.Promise<string>} Promise resolved with the username if we succeeded,
             *   or resolved with `null` if we failed
             * @see https://doc.wikimedia.org/mediawiki-core/master/js/#!/api/mw.user-method-acquireTempUserName
             */
            acquireTempUserName(): JQuery.Promise<string>;

            /**
             * Generate a random user session ID.
             *
             * This information would potentially be stored in a cookie to identify a user during a
             * session or series of sessions. Its uniqueness should not be depended on unless the
             * browser supports the crypto API.
             *
             * Known problems with Math.random():
             * Using the Math.random function we have seen sets
             * with 1% of non uniques among 200,000 values with Safari providing most of these.
             * Given the prevalence of Safari in mobile the percentage of duplicates in
             * mobile usages of this code is probably higher.
             *
             * Rationale:
             * We need about 80 bits to make sure that probability of collision
             * on 155 billion  is <= 1%
             *
             * See https://en.wikipedia.org/wiki/Birthday_attack#Mathematics
             * n(p;H) = n(0.01,2^80)= sqrt (2 * 2^80 * ln(1/(1-0.01)))
             *
             * @returns {string} 80 bit integer (20 characters) in hex format, padded
             * @see https://doc.wikimedia.org/mediawiki-core/master/js/#!/api/mw.user-method-generateRandomSessionId
             */
            generateRandomSessionId(): string;

            /**
             * Get the current user's groups
             *
             * @param {Function} [callback]
             * @returns {JQuery.Promise<string[]>}
             * @see https://doc.wikimedia.org/mediawiki-core/master/js/#!/api/mw.user-method-getGroups
             */
            getGroups<T>(callback: (groups: string[]) => T): JQuery.Promise<T>;
            getGroups(): JQuery.Promise<string[]>;

            /**
             * Get the current user's database id
             *
             * Not to be confused with {@link id}.
             *
             * @returns {number} Current user's id, or 0 if user is anonymous
             * @see https://doc.wikimedia.org/mediawiki-core/master/js/#!/api/mw.user-method-getId
             */
            getId(): number;

            /**
             * Get the current user's name
             *
             * @returns {string|null} User name string or null if user is anonymous
             * @see https://doc.wikimedia.org/mediawiki-core/master/js/#!/api/mw.user-method-getName
             */
            getName(): string | null;

            /**
             * A sticky generateRandomSessionId for the current JS execution context,
             * cached within this class (also known as a page view token).
             *
             * @since 1.32
             * @returns {string} 80 bit integer in hex format, padded
             * @see https://doc.wikimedia.org/mediawiki-core/master/js/#!/api/mw.user-method-getPageviewToken
             */
            getPageviewToken(): string;

            /**
             * Get date user registered, if available
             *
             * @returns {false|null|Date} False for anonymous users, null if data is
             *  unavailable, or Date for when the user registered.
             * @see https://doc.wikimedia.org/mediawiki-core/master/js/#!/api/mw.user-method-getRegistration
             */
            getRegistration(): false | null | Date;

            /**
             * Get the current user's rights
             *
             * @param {Function} [callback]
             * @returns {JQuery.Promise<string[]>}
             * @see https://doc.wikimedia.org/mediawiki-core/master/js/#!/api/mw.user-method-getRights
             */
            getRights<T>(callback: (rights: string[]) => T): JQuery.Promise<T>;
            getRights(): JQuery.Promise<string[]>;

            /**
             * Get the current user's name or the session ID
             *
             * Not to be confused with {@link getId}.
             *
             * @returns {string} User name or random session ID
             * @see https://doc.wikimedia.org/mediawiki-core/master/js/#!/api/mw.user-method-id
             */
            id(): string;

            /**
             * Whether the current user is anonymous
             *
             * @returns {boolean}
             * @see https://doc.wikimedia.org/mediawiki-core/master/js/#!/api/mw.user-method-isAnon
             */
            isAnon(): boolean;

            /**
             * Is the user a normal non-temporary registered user?
             *
             * @returns {boolean}
             * @see https://doc.wikimedia.org/mediawiki-core/master/js/#!/api/mw.user-method-isNamed
             */
            isNamed(): boolean;

            /**
             * Is the user an autocreated temporary user?
             *
             * @returns {boolean}
             * @see https://doc.wikimedia.org/mediawiki-core/master/js/#!/api/mw.user-method-isTemp
             */
            isTemp(): boolean;

            /**
             * Retrieve a random ID, generating it if needed
             *
             * This ID is shared across windows, tabs, and page views. It is persisted
             * for the duration of one browser session (until the browser app is closed),
             * unless the user evokes a "restore previous session" feature that some browsers have.
             *
             * **Note:** Server-side code must never interpret or modify this value.
             *
             * @returns {string} Random session ID (20 hex characters)
             * @see https://doc.wikimedia.org/mediawiki-core/master/js/#!/api/mw.user-method-sessionId
             */
            sessionId(): string;

            /**
             * Get the current user's groups or rights
             *
             * @private
             * @returns {JQuery.Promise<Api.UserInfo>}
             * @see https://doc.wikimedia.org/mediawiki-core/master/js/#!/api/mw.user-method-getUserInfo
             */
            getUserInfo(): JQuery.Promise<Api.UserInfo>;
        }

        namespace User {
            interface Tokens extends Record<string, string> {
                csrfToken: string;
                patrolToken: string;
                watchToken: string;
            }
        }
    }
}

<<<<<<< HEAD
/** @deprecated Use {@link mw.User.Info} instead */
export type UserInfo = mw.Api.UserInfo;
/** @deprecated Use {@link mw.User} instead */
export type User = mw.User;
=======
/** @deprecated Use `mw.Api.UserInfo` instead. */
export type UserInfo = mw.Api.UserInfo;
>>>>>>> 37969255

export {};<|MERGE_RESOLUTION|>--- conflicted
+++ resolved
@@ -1,243 +1,3 @@
-<<<<<<< HEAD
-=======
-interface UserTokens extends Record<string, string> {
-    csrfToken: string;
-    patrolToken: string;
-    watchToken: string;
-}
-
-export interface User {
-    /**
-     * Manage client preferences.
-     *
-     * For skins that enable the `clientPrefEnabled` option (see Skin class in PHP),
-     * this feature allows you to store preferences in the browser session that will
-     * switch one or more the classes on the HTML document.
-     *
-     * This is only supported for unregistered users. For registered users, skins
-     * and extensions must use user preferences (e.g. hidden or API-only options)
-     * and swap class names server-side through the Skin interface.
-     *
-     * This feature is limited to page views by unregistered users. For logged-in requests,
-     * store preferences in the database instead, via UserOptionsManager or {@link mw.Api.saveOption}
-     * (may be hidden or API-only to exclude from Special:Preferences), and then include the
-     * desired classes directly in Skin::getHtmlElementAttributes.
-     *
-     * Classes toggled by this feature must be named as `<feature>-clientpref-<value>`,
-     * where `value` contains only alphanumerical characters (a-z, A-Z, and 0-9), and `feature`
-     * can also include hyphens.
-     *
-     * @since 1.41
-     * @see https://doc.wikimedia.org/mediawiki-core/master/js/mw.user.clientPrefs.html
-     */
-    clientPrefs: {
-        /**
-         * Retrieve the current value of the feature from the HTML document element.
-         *
-         * @param {string} feature
-         * @returns {false|string} returns false if the feature is not recognized.
-         *  returns string if a feature was found.
-         * @see https://doc.wikimedia.org/mediawiki-core/master/js/mw.user.clientPrefs.html#.get
-         */
-        get(feature: string): false | string;
-
-        /**
-         * Change the class on the HTML document element, and save the value in a cookie.
-         *
-         * @param {string} feature
-         * @param {string} value
-         * @returns {boolean} True if feature was stored successfully, false if the value
-         *  uses a forbidden character or the feature is not recognised
-         *  e.g. a matching class was not defined on the HTML document element.
-         * @see https://doc.wikimedia.org/mediawiki-core/master/js/mw.user.clientPrefs.html#.set
-         */
-        set(feature: string, value: string): boolean;
-    };
-
-    /**
-     * Map of user preferences and their values.
-     *
-     * @see https://doc.wikimedia.org/mediawiki-core/master/js/mw.user.html#.options
-     */
-    // TODO: add types for items in the options map
-    options: mw.Map;
-
-    /**
-     * Map of retrieved user tokens.
-     *
-     * @see https://doc.wikimedia.org/mediawiki-core/master/js/mw.user.html#.tokens
-     */
-    tokens: mw.Map<UserTokens>;
-
-    /**
-     * Acquire a temporary user username and stash it in the current session, if temp account creation
-     * is enabled and the current user is logged out. If a name has already been stashed, returns the
-     * same name.
-     *
-     * If the user later performs an action that results in temp account creation, the stashed username
-     * will be used for their account. It may also be used in previews. However, the account is not
-     * created yet, and the name is not visible to other users.
-     *
-     * @since 1.41
-     * @returns {JQuery.Promise<string>} Promise resolved with the username if we succeeded,
-     *  or resolved with `null` if we failed
-     * @see https://doc.wikimedia.org/mediawiki-core/master/js/mw.user.html#.acquireTempUserName
-     */
-    acquireTempUserName(): JQuery.Promise<string>;
-
-    /**
-     * Generate a random user session ID.
-     *
-     * This information would potentially be stored in a cookie to identify a user during a
-     * session or series of sessions. Its uniqueness should not be depended on unless the
-     * browser supports the crypto API.
-     *
-     * Known problems with {@link Math.random()}:
-     * Using the `Math.random` function we have seen sets
-     * with 1% of non uniques among 200,000 values with Safari providing most of these.
-     * Given the prevalence of Safari in mobile the percentage of duplicates in
-     * mobile usages of this code is probably higher.
-     *
-     * Rationale:
-     * We need about 80 bits to make sure that probability of collision
-     * on 155 billion  is <= 1%
-     *
-     * See {@link https://en.wikipedia.org/wiki/Birthday_attack#Mathematics}
-     *
-     * `n(p;H) = n(0.01,2^80)= sqrt (2 * 2^80 * ln(1/(1-0.01)))`
-     *
-     * @returns {string} 80 bit integer (20 characters) in hex format, padded
-     * @see https://doc.wikimedia.org/mediawiki-core/master/js/mw.user.html#.generateRandomSessionId
-     */
-    generateRandomSessionId(): string;
-
-    /**
-     * Get date user first registered, if available.
-     *
-     * @since 1.42
-     * @returns {false|null|Date} False for anonymous users, null if data is
-     *  unavailable, or Date for when the user registered. For temporary users
-     *  that is when their temporary account was created.
-     */
-    getFirstRegistration(): false | null | Date;
-
-    /**
-     * Get the current user's groups.
-     *
-     * @param {function(string[]):any} [callback]
-     * @returns {JQuery.Promise<string[]>}
-     * @see https://doc.wikimedia.org/mediawiki-core/master/js/mw.user.html#.getGroups
-     */
-    getGroups<T>(callback: (groups: string[]) => T): JQuery.Promise<T>;
-    getGroups(): JQuery.Promise<string[]>;
-
-    /**
-     * Get the current user's database id.
-     *
-     * Not to be confused with {@link id}.
-     *
-     * @returns {number} Current user's id, or 0 if user is anonymous
-     * @see https://doc.wikimedia.org/mediawiki-core/master/js/mw.user.html#.getId
-     */
-    getId(): number;
-
-    /**
-     * Get the current user's name.
-     *
-     * @returns {string|null} User name string or null if user is anonymous
-     * @see https://doc.wikimedia.org/mediawiki-core/master/js/mw.user.html#.getName
-     */
-    getName(): string | null;
-
-    /**
-     * A sticky generateRandomSessionId for the current JS execution context,
-     * cached within this class (also known as a page view token).
-     *
-     * @since 1.32
-     * @returns {string} 80 bit integer in hex format, padded
-     * @see https://doc.wikimedia.org/mediawiki-core/master/js/mw.user.html#.getPageviewToken
-     */
-    getPageviewToken(): string;
-
-    /**
-     * Get date user registered, if available.
-     *
-     * @returns {false|null|Date} False for anonymous users, null if data is
-     *  unavailable, or Date for when the user registered.
-     * @see https://doc.wikimedia.org/mediawiki-core/master/js/mw.user.html#.getRegistration
-     */
-    getRegistration(): false | null | Date;
-
-    /**
-     * Get the current user's rights.
-     *
-     * @param {function(string[]):any} [callback]
-     * @returns {JQuery.Promise<string[]>}
-     * @see https://doc.wikimedia.org/mediawiki-core/master/js/mw.user.html#.getRights
-     */
-    getRights<T>(callback: (rights: string[]) => T): JQuery.Promise<T>;
-    getRights(): JQuery.Promise<string[]>;
-
-    /**
-     * Get the current user's name or the session ID.
-     *
-     * Not to be confused with {@link getId}.
-     *
-     * @returns {string} User name or random session ID
-     * @see https://doc.wikimedia.org/mediawiki-core/master/js/mw.user.html#.id
-     */
-    id(): string;
-
-    /**
-     * Check whether the current user is anonymous.
-     *
-     * @returns {boolean}
-     * @see https://doc.wikimedia.org/mediawiki-core/master/js/mw.user.html#.isAnon
-     */
-    isAnon(): boolean;
-
-    /**
-     * Check whether the user is a normal non-temporary registered user.
-     *
-     * @since 1.40
-     * @returns {boolean}
-     * @see https://doc.wikimedia.org/mediawiki-core/master/js/mw.user.html#.isNamed
-     */
-    isNamed(): boolean;
-
-    /**
-     * Check whether the user is an autocreated temporary user.
-     *
-     * @since 1.40
-     * @returns {boolean}
-     * @see https://doc.wikimedia.org/mediawiki-core/master/js/mw.user.html#.isTemp
-     */
-    isTemp(): boolean;
-
-    /**
-     * Retrieve a random ID, generating it if needed.
-     *
-     * This ID is shared across windows, tabs, and page views. It is persisted
-     * for the duration of one browser session (until the browser app is closed),
-     * unless the user evokes a "restore previous session" feature that some browsers have.
-     *
-     * **Note:** Server-side code must never interpret or modify this value.
-     *
-     * @returns {string} Random session ID (20 hex characters)
-     * @see https://doc.wikimedia.org/mediawiki-core/master/js/mw.user.html#.sessionId
-     */
-    sessionId(): string;
-
-    /**
-     * Get the current user's groups or rights.
-     *
-     * @private
-     * @returns {JQuery.Promise<mw.Api.UserInfo>}
-     */
-    getUserInfo(): JQuery.Promise<mw.Api.UserInfo>;
-}
-
->>>>>>> 37969255
 declare global {
     namespace mw {
         /**
@@ -249,7 +9,7 @@
 
         interface User {
             /**
-             * Manage client preferences
+             * Manage client preferences.
              *
              * For skins that enable the `clientPrefEnabled` option (see Skin class in PHP),
              * this feature allows you to store preferences in the browser session that will
@@ -260,46 +20,53 @@
              * and swap class names server-side through the Skin interface.
              *
              * This feature is limited to page views by unregistered users. For logged-in requests,
-             * store preferences in the database instead, via UserOptionsManager or mw.Api#saveOption
+             * store preferences in the database instead, via UserOptionsManager or {@link mw.Api.saveOption}
              * (may be hidden or API-only to exclude from Special:Preferences), and then include the
              * desired classes directly in Skin::getHtmlElementAttributes.
              *
              * Classes toggled by this feature must be named as `<feature>-clientpref-<value>`,
-             * where `value` contains only alphanumerical characters (a-zA-Z0-9), and `feature`
+             * where `value` contains only alphanumerical characters (a-z, A-Z, and 0-9), and `feature`
              * can also include hyphens.
+             *
+             * @since 1.41
+             * @see https://doc.wikimedia.org/mediawiki-core/master/js/mw.user.clientPrefs.html
              */
             clientPrefs: {
                 /**
-                 * Retrieve the current value of the feature from the HTML document element
+                 * Retrieve the current value of the feature from the HTML document element.
                  *
                  * @param {string} feature
-                 * @return {false|string} returns false if the feature is not recognized.
-                 *   returns string if a feature was found.
-                 * @see https://doc.wikimedia.org/mediawiki-core/master/js/#!/api/mw.user.clientPrefs-method-get
+                 * @returns {false|string} returns false if the feature is not recognized.
+                 *  returns string if a feature was found.
+                 * @see https://doc.wikimedia.org/mediawiki-core/master/js/mw.user.clientPrefs.html#.get
                  */
                 get(feature: string): false | string;
 
                 /**
-                 * Change the class on the HTML document element, and save the value in a cookie
+                 * Change the class on the HTML document element, and save the value in a cookie.
                  *
                  * @param {string} feature
                  * @param {string} value
-                 * @return {boolean} True if feature was stored successfully, false if the value
-                 *   uses a forbidden character or the feature is not recognised
-                 *   e.g. a matching class was not defined on the HTML document element.
-                 * @see https://doc.wikimedia.org/mediawiki-core/master/js/#!/api/mw.user.clientPrefs-method-set
+                 * @returns {boolean} True if feature was stored successfully, false if the value
+                 *  uses a forbidden character or the feature is not recognised
+                 *  e.g. a matching class was not defined on the HTML document element.
+                 * @see https://doc.wikimedia.org/mediawiki-core/master/js/mw.user.clientPrefs.html#.set
                  */
                 set(feature: string, value: string): boolean;
             };
 
             /**
-             * @see https://doc.wikimedia.org/mediawiki-core/master/js/#!/api/mw.user-property-options
+             * Map of user preferences and their values.
+             *
+             * @see https://doc.wikimedia.org/mediawiki-core/master/js/mw.user.html#.options
              */
             // TODO: add types for items in the options map
             options: Map;
 
             /**
-             * @see https://doc.wikimedia.org/mediawiki-core/master/js/#!/api/mw.user-property-tokens
+             * Map of retrieved user tokens.
+             *
+             * @see https://doc.wikimedia.org/mediawiki-core/master/js/mw.user.html#.tokens
              */
             tokens: Map<User.Tokens>;
 
@@ -312,9 +79,10 @@
              * will be used for their account. It may also be used in previews. However, the account is not
              * created yet, and the name is not visible to other users.
              *
+             * @since 1.41
              * @returns {JQuery.Promise<string>} Promise resolved with the username if we succeeded,
-             *   or resolved with `null` if we failed
-             * @see https://doc.wikimedia.org/mediawiki-core/master/js/#!/api/mw.user-method-acquireTempUserName
+             *  or resolved with `null` if we failed
+             * @see https://doc.wikimedia.org/mediawiki-core/master/js/mw.user.html#.acquireTempUserName
              */
             acquireTempUserName(): JQuery.Promise<string>;
 
@@ -325,8 +93,8 @@
              * session or series of sessions. Its uniqueness should not be depended on unless the
              * browser supports the crypto API.
              *
-             * Known problems with Math.random():
-             * Using the Math.random function we have seen sets
+             * Known problems with {@link Math.random()}:
+             * Using the `Math.random` function we have seen sets
              * with 1% of non uniques among 200,000 values with Safari providing most of these.
              * Given the prevalence of Safari in mobile the percentage of duplicates in
              * mobile usages of this code is probably higher.
@@ -335,39 +103,50 @@
              * We need about 80 bits to make sure that probability of collision
              * on 155 billion  is <= 1%
              *
-             * See https://en.wikipedia.org/wiki/Birthday_attack#Mathematics
-             * n(p;H) = n(0.01,2^80)= sqrt (2 * 2^80 * ln(1/(1-0.01)))
+             * See {@link https://en.wikipedia.org/wiki/Birthday_attack#Mathematics}
+             *
+             * `n(p;H) = n(0.01,2^80)= sqrt (2 * 2^80 * ln(1/(1-0.01)))`
              *
              * @returns {string} 80 bit integer (20 characters) in hex format, padded
-             * @see https://doc.wikimedia.org/mediawiki-core/master/js/#!/api/mw.user-method-generateRandomSessionId
+             * @see https://doc.wikimedia.org/mediawiki-core/master/js/mw.user.html#.generateRandomSessionId
              */
             generateRandomSessionId(): string;
 
             /**
-             * Get the current user's groups
-             *
-             * @param {Function} [callback]
+             * Get date user first registered, if available.
+             *
+             * @since 1.42
+             * @returns {false|null|Date} False for anonymous users, null if data is
+             *  unavailable, or Date for when the user registered. For temporary users
+             *  that is when their temporary account was created.
+             */
+            getFirstRegistration(): false | null | Date;
+
+            /**
+             * Get the current user's groups.
+             *
+             * @param {function(string[]):any} [callback]
              * @returns {JQuery.Promise<string[]>}
-             * @see https://doc.wikimedia.org/mediawiki-core/master/js/#!/api/mw.user-method-getGroups
+             * @see https://doc.wikimedia.org/mediawiki-core/master/js/mw.user.html#.getGroups
              */
             getGroups<T>(callback: (groups: string[]) => T): JQuery.Promise<T>;
             getGroups(): JQuery.Promise<string[]>;
 
             /**
-             * Get the current user's database id
+             * Get the current user's database id.
              *
              * Not to be confused with {@link id}.
              *
              * @returns {number} Current user's id, or 0 if user is anonymous
-             * @see https://doc.wikimedia.org/mediawiki-core/master/js/#!/api/mw.user-method-getId
+             * @see https://doc.wikimedia.org/mediawiki-core/master/js/mw.user.html#.getId
              */
             getId(): number;
 
             /**
-             * Get the current user's name
+             * Get the current user's name.
              *
              * @returns {string|null} User name string or null if user is anonymous
-             * @see https://doc.wikimedia.org/mediawiki-core/master/js/#!/api/mw.user-method-getName
+             * @see https://doc.wikimedia.org/mediawiki-core/master/js/mw.user.html#.getName
              */
             getName(): string | null;
 
@@ -377,65 +156,67 @@
              *
              * @since 1.32
              * @returns {string} 80 bit integer in hex format, padded
-             * @see https://doc.wikimedia.org/mediawiki-core/master/js/#!/api/mw.user-method-getPageviewToken
+             * @see https://doc.wikimedia.org/mediawiki-core/master/js/mw.user.html#.getPageviewToken
              */
             getPageviewToken(): string;
 
             /**
-             * Get date user registered, if available
+             * Get date user registered, if available.
              *
              * @returns {false|null|Date} False for anonymous users, null if data is
              *  unavailable, or Date for when the user registered.
-             * @see https://doc.wikimedia.org/mediawiki-core/master/js/#!/api/mw.user-method-getRegistration
+             * @see https://doc.wikimedia.org/mediawiki-core/master/js/mw.user.html#.getRegistration
              */
             getRegistration(): false | null | Date;
 
             /**
-             * Get the current user's rights
-             *
-             * @param {Function} [callback]
+             * Get the current user's rights.
+             *
+             * @param {function(string[]):any} [callback]
              * @returns {JQuery.Promise<string[]>}
-             * @see https://doc.wikimedia.org/mediawiki-core/master/js/#!/api/mw.user-method-getRights
+             * @see https://doc.wikimedia.org/mediawiki-core/master/js/mw.user.html#.getRights
              */
             getRights<T>(callback: (rights: string[]) => T): JQuery.Promise<T>;
             getRights(): JQuery.Promise<string[]>;
 
             /**
-             * Get the current user's name or the session ID
+             * Get the current user's name or the session ID.
              *
              * Not to be confused with {@link getId}.
              *
              * @returns {string} User name or random session ID
-             * @see https://doc.wikimedia.org/mediawiki-core/master/js/#!/api/mw.user-method-id
+             * @see https://doc.wikimedia.org/mediawiki-core/master/js/mw.user.html#.id
              */
             id(): string;
 
             /**
-             * Whether the current user is anonymous
+             * Check whether the current user is anonymous.
              *
              * @returns {boolean}
-             * @see https://doc.wikimedia.org/mediawiki-core/master/js/#!/api/mw.user-method-isAnon
+             * @see https://doc.wikimedia.org/mediawiki-core/master/js/mw.user.html#.isAnon
              */
             isAnon(): boolean;
 
             /**
-             * Is the user a normal non-temporary registered user?
-             *
+             * Check whether the user is a normal non-temporary registered user.
+             *
+             * @since 1.40
              * @returns {boolean}
-             * @see https://doc.wikimedia.org/mediawiki-core/master/js/#!/api/mw.user-method-isNamed
+             * @see https://doc.wikimedia.org/mediawiki-core/master/js/mw.user.html#.isNamed
              */
             isNamed(): boolean;
 
             /**
-             * Is the user an autocreated temporary user?
-             *
+             * Check whether the user is an autocreated temporary user.
+             *
+             * @since 1.40
              * @returns {boolean}
-             * @see https://doc.wikimedia.org/mediawiki-core/master/js/#!/api/mw.user-method-isTemp
+             * @see https://doc.wikimedia.org/mediawiki-core/master/js/mw.user.html#.isTemp
              */
             isTemp(): boolean;
 
             /**
-             * Retrieve a random ID, generating it if needed
+             * Retrieve a random ID, generating it if needed.
              *
              * This ID is shared across windows, tabs, and page views. It is persisted
              * for the duration of one browser session (until the browser app is closed),
@@ -444,16 +225,15 @@
              * **Note:** Server-side code must never interpret or modify this value.
              *
              * @returns {string} Random session ID (20 hex characters)
-             * @see https://doc.wikimedia.org/mediawiki-core/master/js/#!/api/mw.user-method-sessionId
+             * @see https://doc.wikimedia.org/mediawiki-core/master/js/mw.user.html#.sessionId
              */
             sessionId(): string;
 
             /**
-             * Get the current user's groups or rights
+             * Get the current user's groups or rights.
              *
              * @private
              * @returns {JQuery.Promise<Api.UserInfo>}
-             * @see https://doc.wikimedia.org/mediawiki-core/master/js/#!/api/mw.user-method-getUserInfo
              */
             getUserInfo(): JQuery.Promise<Api.UserInfo>;
         }
@@ -468,14 +248,9 @@
     }
 }
 
-<<<<<<< HEAD
-/** @deprecated Use {@link mw.User.Info} instead */
+/** @deprecated Use {@link mw.Api.UserInfo} instead. */
 export type UserInfo = mw.Api.UserInfo;
 /** @deprecated Use {@link mw.User} instead */
 export type User = mw.User;
-=======
-/** @deprecated Use `mw.Api.UserInfo` instead. */
-export type UserInfo = mw.Api.UserInfo;
->>>>>>> 37969255
 
 export {};