--- conflicted
+++ resolved
@@ -38,16 +38,6 @@
              * @since 1.36
              * @param {string} url URL pointing to another wiki's `rest.php` endpoint.
              * @param {ForeignApi} foreignActionApi
-<<<<<<< HEAD
-             * @param {Partial<ForeignRest.Options>} [options]
-             * @see https://doc.wikimedia.org/mediawiki-core/master/js/#!/api/mw.ForeignRest-method-constructor
-             */
-            constructor(
-                url: string,
-                foreignActionApi: ForeignApi,
-                options?: Partial<ForeignRest.Options>
-            );
-=======
              * @param {ForeignRest.Options} [options] See {@link mw.Rest}.
              * @see https://doc.wikimedia.org/mediawiki-core/master/js/mw.ForeignRest.html#ForeignRest
              */
@@ -63,23 +53,8 @@
                  */
                 anonymous?: boolean;
             }
->>>>>>> 37969255
-        }
-
-        namespace ForeignRest {
-            interface Options extends Rest.Options {
-                /**
-                 * Perform all requests anonymously. Use this option if the target wiki may otherwise not
-                 * accept cross-origin requests, or if you don't need to perform write actions or read
-                 * restricted information and want to avoid the overhead.
-                 */
-                anonymous: boolean;
-            }
         }
     }
 }
 
-/** @deprecated Use {@link mw.ForeignRest.Options} instead */
-export type ForeignRestOptions = mw.ForeignRest.Options;
-
 export {};