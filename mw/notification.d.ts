<<<<<<< HEAD
=======
/**
 * Describes a notification. See {@link mw.notification mw.notification module}. A Notification object for 1 message.
 *
 * The constructor is not publicly accessible; use {@link mw.notification.notify} instead.
 * This does not insert anything into the document. To add to document use
 * {@link mw.notification.notify}.
 *
 * @see https://doc.wikimedia.org/mediawiki-core/master/js/Notification.html
 */
interface Notification {
    $notification: JQuery;
    autoHideSeconds: number;
    isOpen: boolean;
    isPaused: boolean;
    options: mw.notification.NotificationOptions;
    timeout: {
        clear: typeof clearTimeout;
        set: typeof setTimeout;
    };

    /**
     * Close the notification.
     *
     * @see https://doc.wikimedia.org/mediawiki-core/master/js/Notification.html#close
     */
    close(): void;

    /**
     * Pause any running auto-hide timer for this notification.
     *
     * @see https://doc.wikimedia.org/mediawiki-core/master/js/Notification.html#pause
     */
    pause(): void;

    /**
     * Start autoHide timer if not already started.
     * Does nothing if autoHide is disabled.
     * Either to resume from pause or to make the first start.
     *
     * @see https://doc.wikimedia.org/mediawiki-core/master/js/Notification.html#pause
     */
    resume(): void;

    /**
     * Start the notification. Called automatically by {@link mw.notification.notify}
     * (possibly asynchronously on document-ready).
     *
     * This inserts the notification into the page, closes any matching tagged notifications,
     * handles the fadeIn animations and replacement transitions, and starts autoHide timers.
     *
     * @private
     */
    start(): void;
}

>>>>>>> 37969255
declare global {
    namespace mw {
        /**
         * Convenience method for loading and accessing the {@link mw.notification.notify mw.notification module}.
         *
         * @param {HTMLElement|HTMLElement[]|JQuery|Message|string} message
<<<<<<< HEAD
         * @param {Partial<notification.Options>} [options] The options to use for the notification.
         *  See {@link Notification.Options defaults} for details.
=======
         * @param {notification.NotificationOptions} [options] The options to use for the notification.
         *  See {@link notification.defaults the defaults}.
>>>>>>> 37969255
         * @returns {JQuery.Promise<Notification>} Notification object
         * @see https://doc.wikimedia.org/mediawiki-core/master/js/mw.html#.notify
         */
        function notify(
            message: string | Message | JQuery | HTMLElement | HTMLElement[],
<<<<<<< HEAD
            options?: Partial<notification.Options>
        ): JQuery.Promise<Notification>;

        /**
         * A Notification object for 1 message.
         *
         * The constructor is not publicly accessible; use {@link mw.notification.notify} instead.
         * This does not insert anything into the document (see {@link start}).
         *
         * @see https://doc.wikimedia.org/mediawiki-core/master/js/#!/api/mw.Notification_
         */
        interface Notification {
            $notification: JQuery;
            autoHideSeconds: number;
            isOpen: boolean;
            isPaused: boolean;
            options: Partial<notification.Options>;
            timeout: {
                set: typeof setTimeout;
                clear: typeof clearTimeout;
            };

            /**
             * Close the notification.
             *
             * @see https://doc.wikimedia.org/mediawiki-core/master/js/#!/api/mw.Notification_-method-close
             */
            close(): void;

            /**
             * Pause any running auto-hide timer for this notification
             *
             * @see https://doc.wikimedia.org/mediawiki-core/master/js/#!/api/mw.Notification_-method-pause
             */
            pause(): void;

            /**
             * Start autoHide timer if not already started.
             * Does nothing if autoHide is disabled.
             * Either to resume from pause or to make the first start.
             *
             * @see https://doc.wikimedia.org/mediawiki-core/master/js/#!/api/mw.Notification_-method-resume
             */
            resume(): void;

            /**
             * Start the notification. Called automatically by {@link mw.notification.notify}
             * (possibly asynchronously on document-ready).
             *
             * This inserts the notification into the page, closes any matching tagged notifications,
             * handles the fadeIn animations and replacement transitions, and starts autoHide timers.
             *
             * @private
             * @see https://doc.wikimedia.org/mediawiki-core/master/js/#!/api/mw.Notification_-method-start
             */
            start(): void;
        }

        /**
         * @see https://doc.wikimedia.org/mediawiki-core/master/js/#!/api/mw.notification
=======
            options?: notification.NotificationOptions
        ): JQuery.Promise<Notification>;

        /**
         * Library for sending notifications to end users.
         *
         * @see https://doc.wikimedia.org/mediawiki-core/master/js/mw.notification.html
>>>>>>> 37969255
         */
        namespace notification {
            /**
             * Maximum number of simultaneous notifications to start auto-hide timers for.
             * Only this number of notifications being displayed will be auto-hidden at one time.
             * Any additional notifications in the list will only start counting their timeout for
             * auto-hiding after the previous messages have been closed.
             *
             * This basically represents the minimal number of notifications the user should
             * be able to process during the {@link notification.defaults default} {@link autoHideSeconds} time.
             *
             * @see https://doc.wikimedia.org/mediawiki-core/master/js/mw.notification.html#.autoHideLimit
             */
            const autoHideLimit: number;

            /**
             * @private
             */
            const autoHideSeconds: {
                long: number;
                short: number;
            };

            /**
             * The defaults for {@link notify} options parameter.
             *
             * @see https://doc.wikimedia.org/mediawiki-core/master/js/mw.notification.html#.defaults
             */
<<<<<<< HEAD
            const defaults: Options;
=======
            const defaults: Required<NotificationOptions>;

            /**
             * Display a notification message to the user.
             *
             * @param {HTMLElement|HTMLElement[]|JQuery|Message|string} message
             * @param {NotificationOptions} [options] The options to use for the notification.
             *  Options not specified default to the values in {@link defaults}.
             * @returns {Notification} Notification object
             * @see https://doc.wikimedia.org/mediawiki-core/master/js/mw.notification.html#.notify
             */
            function notify(
                message: string | Message | JQuery | HTMLElement | HTMLElement[],
                options?: NotificationOptions
            ): Notification;
>>>>>>> 37969255

            /**
             * Pause auto-hide timers for all notifications.
             * Notifications will not auto-hide until resume is called.
             *
             * @see https://doc.wikimedia.org/mediawiki-core/master/js/mw.notification.html#.pause
             */
            function pause(): void;

            /**
             * Resume any paused auto-hide timers from the beginning.
             * Only the first {@link autoHideLimit} timers will be resumed.
             *
             * @see https://doc.wikimedia.org/mediawiki-core/master/js/mw.notification.html#.resume
             */
            function resume(): void;

            /**
<<<<<<< HEAD
             * Display a notification message to the user.
             *
             * @param {HTMLElement|HTMLElement[]|JQuery|Message|string} message
             * @param {Partial<Options>} [options] The options to use for the notification.
             *  See {@link defaults} for details.
             * @returns {Notification} Notification object
             * @see https://doc.wikimedia.org/mediawiki-core/master/js/#!/api/mw.notification-method-notify
             */
            function notify(
                message: string | Message | JQuery | HTMLElement | HTMLElement[],
                options?: Partial<Options>
            ): Notification;

            interface Options {
                /**
                 * A boolean indicating whether the notification should automatically
                 * be hidden after shown. Or if it should persist.
                 */
                autoHide: boolean;

                /**
                 * Key to {@link mw.notification.autoHideSeconds} for number of seconds for timeout of auto-hide
                 * notifications.
                 */
                autoHideSeconds: "long" | "short";
=======
             * @see https://doc.wikimedia.org/mediawiki-core/master/js/mw.notification.html#.NotificationOptions
             */
            interface NotificationOptions {
                /**
                 * Whether the notification should automatically
                 * be hidden after shown. Or if it should persist.
                 */
                autoHide?: boolean;

                /**
                 * Key to {@link autoHideSeconds} for number of seconds for timeout of auto-hide
                 * notifications.
                 */
                autoHideSeconds?: "long" | "short";

                /**
                 * CSS class names to be set on the notification element.
                 */
                classes?: string | string[] | false;

                /**
                 * HTML ID to set on the notification element.
                 */
                id?: string | false;
>>>>>>> 37969255

                /**
                 * An optional string. When a notification is tagged only one message
                 * with that tag will be displayed. Trying to display a new notification
                 * with the same tag as one already being displayed will cause the other
                 * notification to be closed and this new notification to open up inside
                 * the same place as the previous notification.
                 */
<<<<<<< HEAD
                tag: string | null;
=======
                tag?: string | null;
>>>>>>> 37969255

                /**
                 * An optional title for the notification. Will be displayed above the
                 * content. Usually in bold.
                 */
<<<<<<< HEAD
                title: string | null;

                /**
                 * An optional string for the type of the message used for styling:
                 * Examples: 'info', 'warn', 'error', 'success'.
                 */
                type: "error" | "info" | "success" | "warn" | null;
=======
                title?: string | null;

                /**
                 * An optional string for the type of the message used for styling.
                 * Examples: `info`, `warn`, `error`, `success`.
                 */
                type?: "error" | "info" | "success" | "warn" | null;
>>>>>>> 37969255

                /**
                 * A boolean indicating if the autoHide timeout should be based on
                 * time the page was visible to user. Or if it should use wall clock time.
                 */
<<<<<<< HEAD
                visibleTimeout: boolean;

                /**
                 * HTML ID to set on the notification element.
                 */
                id: string | false;

                /**
                 * CSS class names in the form of a single string or
                 * array of strings, to be set on the notification element.
                 */
                classes: string | string[] | false;
=======
                visibleTimeout?: boolean;
>>>>>>> 37969255
            }
        }
    }
}

export {};<|MERGE_RESOLUTION|>--- conflicted
+++ resolved
@@ -1,100 +1,37 @@
-<<<<<<< HEAD
-=======
-/**
- * Describes a notification. See {@link mw.notification mw.notification module}. A Notification object for 1 message.
- *
- * The constructor is not publicly accessible; use {@link mw.notification.notify} instead.
- * This does not insert anything into the document. To add to document use
- * {@link mw.notification.notify}.
- *
- * @see https://doc.wikimedia.org/mediawiki-core/master/js/Notification.html
- */
-interface Notification {
-    $notification: JQuery;
-    autoHideSeconds: number;
-    isOpen: boolean;
-    isPaused: boolean;
-    options: mw.notification.NotificationOptions;
-    timeout: {
-        clear: typeof clearTimeout;
-        set: typeof setTimeout;
-    };
-
-    /**
-     * Close the notification.
-     *
-     * @see https://doc.wikimedia.org/mediawiki-core/master/js/Notification.html#close
-     */
-    close(): void;
-
-    /**
-     * Pause any running auto-hide timer for this notification.
-     *
-     * @see https://doc.wikimedia.org/mediawiki-core/master/js/Notification.html#pause
-     */
-    pause(): void;
-
-    /**
-     * Start autoHide timer if not already started.
-     * Does nothing if autoHide is disabled.
-     * Either to resume from pause or to make the first start.
-     *
-     * @see https://doc.wikimedia.org/mediawiki-core/master/js/Notification.html#pause
-     */
-    resume(): void;
-
-    /**
-     * Start the notification. Called automatically by {@link mw.notification.notify}
-     * (possibly asynchronously on document-ready).
-     *
-     * This inserts the notification into the page, closes any matching tagged notifications,
-     * handles the fadeIn animations and replacement transitions, and starts autoHide timers.
-     *
-     * @private
-     */
-    start(): void;
-}
-
->>>>>>> 37969255
 declare global {
     namespace mw {
         /**
          * Convenience method for loading and accessing the {@link mw.notification.notify mw.notification module}.
          *
          * @param {HTMLElement|HTMLElement[]|JQuery|Message|string} message
-<<<<<<< HEAD
-         * @param {Partial<notification.Options>} [options] The options to use for the notification.
-         *  See {@link Notification.Options defaults} for details.
-=======
-         * @param {notification.NotificationOptions} [options] The options to use for the notification.
+         * @param {notification.Options} [options] The options to use for the notification.
          *  See {@link notification.defaults the defaults}.
->>>>>>> 37969255
          * @returns {JQuery.Promise<Notification>} Notification object
          * @see https://doc.wikimedia.org/mediawiki-core/master/js/mw.html#.notify
          */
         function notify(
             message: string | Message | JQuery | HTMLElement | HTMLElement[],
-<<<<<<< HEAD
-            options?: Partial<notification.Options>
+            options?: notification.Options
         ): JQuery.Promise<Notification>;
 
         /**
-         * A Notification object for 1 message.
+         * Describes a notification. See {@link mw.notification mw.notification module}. A Notification object for 1 message.
          *
          * The constructor is not publicly accessible; use {@link mw.notification.notify} instead.
-         * This does not insert anything into the document (see {@link start}).
+         * This does not insert anything into the document. To add to document use
+         * {@link mw.notification.notify}.
          *
-         * @see https://doc.wikimedia.org/mediawiki-core/master/js/#!/api/mw.Notification_
+         * @see https://doc.wikimedia.org/mediawiki-core/master/js/Notification.html
          */
         interface Notification {
             $notification: JQuery;
             autoHideSeconds: number;
             isOpen: boolean;
             isPaused: boolean;
-            options: Partial<notification.Options>;
+            options: notification.Options;
             timeout: {
+                clear: typeof clearTimeout;
                 set: typeof setTimeout;
-                clear: typeof clearTimeout;
             };
 
             /**
@@ -134,16 +71,9 @@
         }
 
         /**
-         * @see https://doc.wikimedia.org/mediawiki-core/master/js/#!/api/mw.notification
-=======
-            options?: notification.NotificationOptions
-        ): JQuery.Promise<Notification>;
-
-        /**
          * Library for sending notifications to end users.
          *
          * @see https://doc.wikimedia.org/mediawiki-core/master/js/mw.notification.html
->>>>>>> 37969255
          */
         namespace notification {
             /**
@@ -172,25 +102,21 @@
              *
              * @see https://doc.wikimedia.org/mediawiki-core/master/js/mw.notification.html#.defaults
              */
-<<<<<<< HEAD
-            const defaults: Options;
-=======
-            const defaults: Required<NotificationOptions>;
+            const defaults: Required<Options>;
 
             /**
              * Display a notification message to the user.
              *
              * @param {HTMLElement|HTMLElement[]|JQuery|Message|string} message
-             * @param {NotificationOptions} [options] The options to use for the notification.
+             * @param {Options} [options] The options to use for the notification.
              *  Options not specified default to the values in {@link defaults}.
              * @returns {Notification} Notification object
              * @see https://doc.wikimedia.org/mediawiki-core/master/js/mw.notification.html#.notify
              */
             function notify(
                 message: string | Message | JQuery | HTMLElement | HTMLElement[],
-                options?: NotificationOptions
+                options?: Options
             ): Notification;
->>>>>>> 37969255
 
             /**
              * Pause auto-hide timers for all notifications.
@@ -209,36 +135,9 @@
             function resume(): void;
 
             /**
-<<<<<<< HEAD
-             * Display a notification message to the user.
-             *
-             * @param {HTMLElement|HTMLElement[]|JQuery|Message|string} message
-             * @param {Partial<Options>} [options] The options to use for the notification.
-             *  See {@link defaults} for details.
-             * @returns {Notification} Notification object
-             * @see https://doc.wikimedia.org/mediawiki-core/master/js/#!/api/mw.notification-method-notify
-             */
-            function notify(
-                message: string | Message | JQuery | HTMLElement | HTMLElement[],
-                options?: Partial<Options>
-            ): Notification;
-
-            interface Options {
-                /**
-                 * A boolean indicating whether the notification should automatically
-                 * be hidden after shown. Or if it should persist.
-                 */
-                autoHide: boolean;
-
-                /**
-                 * Key to {@link mw.notification.autoHideSeconds} for number of seconds for timeout of auto-hide
-                 * notifications.
-                 */
-                autoHideSeconds: "long" | "short";
-=======
              * @see https://doc.wikimedia.org/mediawiki-core/master/js/mw.notification.html#.NotificationOptions
              */
-            interface NotificationOptions {
+            interface Options {
                 /**
                  * Whether the notification should automatically
                  * be hidden after shown. Or if it should persist.
@@ -246,7 +145,7 @@
                 autoHide?: boolean;
 
                 /**
-                 * Key to {@link autoHideSeconds} for number of seconds for timeout of auto-hide
+                 * Key to {@link mw.notification.autoHideSeconds} for number of seconds for timeout of auto-hide
                  * notifications.
                  */
                 autoHideSeconds?: "long" | "short";
@@ -260,7 +159,6 @@
                  * HTML ID to set on the notification element.
                  */
                 id?: string | false;
->>>>>>> 37969255
 
                 /**
                  * An optional string. When a notification is tagged only one message
@@ -269,25 +167,12 @@
                  * notification to be closed and this new notification to open up inside
                  * the same place as the previous notification.
                  */
-<<<<<<< HEAD
-                tag: string | null;
-=======
                 tag?: string | null;
->>>>>>> 37969255
 
                 /**
                  * An optional title for the notification. Will be displayed above the
                  * content. Usually in bold.
                  */
-<<<<<<< HEAD
-                title: string | null;
-
-                /**
-                 * An optional string for the type of the message used for styling:
-                 * Examples: 'info', 'warn', 'error', 'success'.
-                 */
-                type: "error" | "info" | "success" | "warn" | null;
-=======
                 title?: string | null;
 
                 /**
@@ -295,28 +180,12 @@
                  * Examples: `info`, `warn`, `error`, `success`.
                  */
                 type?: "error" | "info" | "success" | "warn" | null;
->>>>>>> 37969255
 
                 /**
                  * A boolean indicating if the autoHide timeout should be based on
                  * time the page was visible to user. Or if it should use wall clock time.
                  */
-<<<<<<< HEAD
-                visibleTimeout: boolean;
-
-                /**
-                 * HTML ID to set on the notification element.
-                 */
-                id: string | false;
-
-                /**
-                 * CSS class names in the form of a single string or
-                 * array of strings, to be set on the notification element.
-                 */
-                classes: string | string[] | false;
-=======
                 visibleTimeout?: boolean;
->>>>>>> 37969255
             }
         }
     }
