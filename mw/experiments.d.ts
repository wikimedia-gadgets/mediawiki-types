<<<<<<< HEAD
=======
interface Experiment {
    /**
     * A map of bucket name to probability that the user will be assigned to that bucket
     */
    buckets: Record<string, number>;
    /**
     * Whether the experiment is enabled. If the experiment is disabled, then the user is always assigned to the control bucket
     */
    enabled: boolean;
    /**
     * The name of the experiment
     */
    name: string;
}

>>>>>>> 37969255
declare global {
    namespace mw {
        /**
         * Provides an API for bucketing users in experiments.
         *
         * @see https://doc.wikimedia.org/mediawiki-core/master/js/mw.experiments.html
         */
        namespace experiments {
            /**
             * Gets the bucket for the experiment given the token.
             *
             * The name of the experiment and the token are hashed. The hash is converted
             * to a number which is then used to get a bucket.
             *
             * @example
             * ```js
             * // The experiment has three buckets: control, A, and B. The user has a 50% chance of
             * // being assigned to the control bucket, and a 25% chance of being assigned to either
             * // the A or B bucket. If the experiment were disabled, then the user would always be
             * // assigned to the control bucket.
             * {
             *     name: 'My first experiment',
             *     enabled: true,
             *     buckets: {
             *         control: 0.5
             *         A: 0.25,
             *         B: 0.25
             *     }
             * }
             * ```
             * @param {Experiment} experiment
             * @param {string} token A token that uniquely identifies the user for the
             *  duration of the experiment
             * @returns {string|undefined} The bucket
             * @see https://doc.wikimedia.org/mediawiki-core/master/js/mw.experiments.html#.getBucket
             */
            function getBucket(experiment: Experiment, token: string): string | undefined;

            interface Experiment {
                /**
                 * The name of the experiment
                 */
                name: string;
                /**
                 * Whether the experiment is enabled. If the experiment is disabled, then the user is always assigned to the control bucket
                 */
                enabled: boolean;
                /**
                 * A map of bucket name to probability that the user will be assigned to that bucket
                 */
                buckets: Record<string, number>;
            }
        }
    }
}

export {};<|MERGE_RESOLUTION|>--- conflicted
+++ resolved
@@ -1,21 +1,3 @@
-<<<<<<< HEAD
-=======
-interface Experiment {
-    /**
-     * A map of bucket name to probability that the user will be assigned to that bucket
-     */
-    buckets: Record<string, number>;
-    /**
-     * Whether the experiment is enabled. If the experiment is disabled, then the user is always assigned to the control bucket
-     */
-    enabled: boolean;
-    /**
-     * The name of the experiment
-     */
-    name: string;
-}
-
->>>>>>> 37969255
 declare global {
     namespace mw {
         /**
@@ -56,17 +38,17 @@
 
             interface Experiment {
                 /**
-                 * The name of the experiment
+                 * A map of bucket name to probability that the user will be assigned to that bucket
                  */
-                name: string;
+                buckets: Record<string, number>;
                 /**
                  * Whether the experiment is enabled. If the experiment is disabled, then the user is always assigned to the control bucket
                  */
                 enabled: boolean;
                 /**
-                 * A map of bucket name to probability that the user will be assigned to that bucket
+                 * The name of the experiment
                  */
-                buckets: Record<string, number>;
+                name: string;
             }
         }
     }
