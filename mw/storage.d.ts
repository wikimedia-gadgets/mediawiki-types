<<<<<<< HEAD
=======
/**
 * A wrapper for the HTML5 Storage interface (`localStorage` or `sessionStorage`)
 * that is safe to call in all browsers.
 *
 * The constructor is not publicly accessible. An instance can be accessed from
 * {@link mw.storage} or {@link module:mediawiki.storage}.
 *
 * @see https://doc.wikimedia.org/mediawiki-core/master/js/module-mediawiki.storage-SafeStorage.html
 */
interface SafeStorage {
    /**
     * Retrieve value from device storage.
     *
     * @param {string} key Key of item to retrieve
     * @returns {string|null|false} String value, null if no value exists, or false
     *  if storage is not available.
     * @see https://doc.wikimedia.org/mediawiki-core/master/js/module-mediawiki.storage-SafeStorage.html#get
     */
    get(key: string): string | null | false;

    /**
     * Retrieve JSON object from device storage.
     *
     * @param {string} key Key of item to retrieve
     * @returns {Object|null|boolean} Object, null if no value exists or value
     *  is not JSON-parseable, or false if storage is not available.
     * @see https://doc.wikimedia.org/mediawiki-core/master/js/module-mediawiki.storage-SafeStorage.html#getObject
     */
    getObject(key: string): any;

    /**
     * Remove a value from device storage.
     *
     * @param {string} key Key of item to remove
     * @returns {boolean} Whether the key was removed
     * @see https://doc.wikimedia.org/mediawiki-core/master/js/module-mediawiki.storage-SafeStorage.html#remove
     */
    remove(key: string): boolean;

    /**
     * Set a value in device storage.
     *
     * @param {string} key Key name to store under
     * @param {string} value Value to be stored
     * @param {number} [expiry] Number of seconds after which this item can be deleted
     * @returns {boolean} The value was set
     * @see https://doc.wikimedia.org/mediawiki-core/master/js/module-mediawiki.storage-SafeStorage.html#set
     */
    set(key: string, value: string, expiry?: number): boolean;

    /**
     * Set the expiry time for an item in the store.
     *
     * @param {string} key Key name
     * @param {number} [expiry] Number of seconds after which this item can be deleted,
     *  omit to clear the expiry (either making the item never expire, or to clean up
     *  when deleting a key).
     * @returns {boolean} The expiry was set (or cleared) [since 1.41]
     * @see https://doc.wikimedia.org/mediawiki-core/master/js/module-mediawiki.storage-SafeStorage.html#setExpires
     */
    setExpires(key: string, expiry?: number): boolean;

    /**
     * Set an object value in device storage by JSON encoding.
     *
     * @since 1.41 - returns a boolean indicating whether the value was set.
     * @param {string} key Key name to store under
     * @param {Object} value Object value to be stored
     * @param {number} [expiry] Number of seconds after which this item can be deleted
     * @returns {boolean} The value was set
     * @see https://doc.wikimedia.org/mediawiki-core/master/js/module-mediawiki.storage-SafeStorage.html#setObject
     */
    setObject(key: string, value: any, expiry?: number): boolean;

    /**
     * Clear any expired items from the store.
     *
     * @private
     * @returns {JQuery.Promise} Resolves when items have been expired
     */
    clearExpired(): JQuery.Promise<undefined>;

    /**
     * Get all keys with expiry values.
     *
     * @private
     * @returns {JQuery.Promise<string[]>} Promise resolving with all the keys which have
     *  expiry values (unprefixed), or as many could be retrieved in the allocated time.
     */
    getExpiryKeys(): JQuery.Promise<string[]>;

    /**
     * Check if a given key has expired.
     *
     * @private
     * @param {string} key Key name
     * @returns {boolean} Whether key is expired
     */
    isExpired(key: string): boolean;
}

interface MwStorage extends SafeStorage {
    /**
     * A safe interface to HTML5 `localStorage` and `sessionStorage`.
     *
     * This normalises differences across browsers and silences any and all
     * exceptions that may occur.
     *
     * **Note**: Storage keys are not automatically prefixed in relation to
     * MediaWiki and/or the current wiki. Always **prefix your keys** with "mw" to
     * avoid conflicts with gadgets, JavaScript libraries, browser extensions,
     * internal CDN or webserver cookies, and third-party applications that may
     * be embedded on the page.
     *
     * **Warning**: This API has limited storage space and does not use an expiry
     * by default. This means unused **keys are stored forever**, unless you
     * opt-in to the `expiry` parameter or otherwise make sure that your code
     * can rediscover and delete keys you created in the past.
     *
     * If you don't use the `expiry` parameter, avoid keys with variable
     * components as this leads to untracked keys that your code has no way
     * to know about and delete when the data is no longer needed. Instead,
     * store dynamic values in an object under a single constant key that you
     * manage or replace over time.
     * See also {@link https://phabricator.wikimedia.org/T121646}.
     *
     * @example
     * ```js
     * mw.storage.session.set( key, value );
     * mw.storage.session.get( key );
     * ```
     * @example
     * ```js
     * var session = require( 'mediawiki.storage' ).session;
     * session.set( key, value );
     * session.get( key );
     * ```
     * @see https://doc.wikimedia.org/mediawiki-core/master/js/module-mediawiki.storage.html#.session
     */
    session: SafeStorage;
}

>>>>>>> 37969255
declare global {
    namespace mw {
        /**
         * A safe interface to HTML5 `localStorage` and `sessionStorage`.
         *
         * This normalises differences across browsers and silences any and all
         * exceptions that may occur.
         *
         * **Note**: Storage keys are not automatically prefixed in relation to
         * MediaWiki and/or the current wiki. Always **prefix your keys** with "mw" to
         * avoid conflicts with gadgets, JavaScript libraries, browser extensions,
         * internal CDN or webserver cookies, and third-party applications that may
         * be embedded on the page.
         *
         * **Warning**: This API has limited storage space and does not use an expiry
         * by default. This means unused **keys are stored forever**, unless you
         * opt-in to the `expiry` parameter or otherwise make sure that your code
         * can rediscover and delete keys you created in the past.
         *
         * If you don't use the `expiry` parameter, avoid keys with variable
         * components as this leads to untracked keys that your code has no way
         * to know about and delete when the data is no longer needed. Instead,
         * store dynamic values in an object under a single constant key that you
         * manage or replace over time.
         * See also {@link https://phabricator.wikimedia.org/T121646}.
         *
         * @example
         * ```js
         * mw.storage.set( key, value, expiry );
         * mw.storage.set( key, value ); // stored indefinitely
         * mw.storage.get( key );
         * ```
         * @example
         * ```js
         * var local = require( 'mediawiki.storage' ).local;
         * local.set( key, value, expiry );
         * local.get( key );
         * ```
         * @see https://doc.wikimedia.org/mediawiki-core/master/js/mw.html#.storage
         */
        const storage: SafeStorage.Local;

        /**
         * A wrapper for the HTML5 Storage interface (`localStorage` or `sessionStorage`)
         * that is safe to call in all browsers.
         *
         * @private
         * @see https://doc.wikimedia.org/mediawiki-core/master/js/#!/api/mw.SafeStorage
         */
        interface SafeStorage {
            /**
             * Retrieve value from device storage.
             *
             * @param {string} key Key of item to retrieve
             * @returns {string|null|false} String value, null if no value exists, or false
             *  if storage is not available.
             * @see https://doc.wikimedia.org/mediawiki-core/master/js/#!/api/mw.SafeStorage-method-get
             */
            get(key: string): string | null | false;

            /**
             * Retrieve JSON object from device storage.
             *
             * @param {string} key Key of item to retrieve
             * @returns {Object|null|boolean} Object, null if no value exists or value
             *  is not JSON-parseable, or false if storage is not available.
             * @see https://doc.wikimedia.org/mediawiki-core/master/js/#!/api/mw.SafeStorage-method-getObject
             */
            getObject(key: string): any;

            /**
             * Remove a value from device storage.
             *
             * @param {string} key Key of item to remove
             * @returns {boolean} Whether the key was removed
             * @see https://doc.wikimedia.org/mediawiki-core/master/js/#!/api/mw.SafeStorage-method-remove
             */
            remove(key: string): boolean;

            /**
             * Set a value in device storage.
             *
             * @param {string} key Key name to store under
             * @param {string} value Value to be stored
             * @param {number} [expiry] Number of seconds after which this item can be deleted
             * @returns {boolean} The value was set
             * @see https://doc.wikimedia.org/mediawiki-core/master/js/#!/api/mw.SafeStorage-method-set
             */
            set(key: string, value: string, expiry?: number): boolean;

            /**
             * Set the expiry time for an item in the store
             *
             * @param {string} key Key name
             * @param {number} [expiry] Number of seconds after which this item can be deleted,
             *  omit to clear the expiry (either making the item never expire, or to clean up
             *  when deleting a key).
             * @returns {boolean} The expiry was set (or cleared) [since 1.41]
             * @see https://doc.wikimedia.org/mediawiki-core/master/js/#!/api/mw.SafeStorage-method-setExpires
             */
            setExpires(key: string, expiry?: number): boolean;

            /**
             * Set an object value in device storage by JSON encoding
             *
             * @param {string} key Key name to store under
             * @param {Object} value Object value to be stored
             * @param {number} [expiry] Number of seconds after which this item can be deleted
             * @returns {boolean} The value was set
             * @see https://doc.wikimedia.org/mediawiki-core/master/js/#!/api/mw.SafeStorage-method-setObject
             */
            setObject(key: string, value: any, expiry?: number): boolean;

            /**
             * Clear any expired items from the store
             *
             * @private
             * @returns {JQuery.Promise} Resolves when items have been expired
             * @see https://doc.wikimedia.org/mediawiki-core/master/js/#!/api/mw.SafeStorage-method-clearExpired
             */
            clearExpired(): JQuery.Promise<undefined>;

            /**
             * Get all keys with expiry values
             *
             * @private
             * @returns {JQuery.Promise<string[]>} Promise resolving with all the keys which have
             *  expiry values (unprefixed), or as many could be retrieved in the allocated time.
             * @see https://doc.wikimedia.org/mediawiki-core/master/js/#!/api/mw.SafeStorage-method-getExpiryKeys
             */
            getExpiryKeys(): JQuery.Promise<string[]>;

            /**
             * Check if a given key has expired
             *
             * @private
             * @param {string} key Key name
             * @returns {boolean} Whether key is expired
             * @see https://doc.wikimedia.org/mediawiki-core/master/js/#!/api/mw.SafeStorage-method-isExpired
             */
            isExpired(key: string): boolean;
        }

        namespace SafeStorage {
            interface Local extends SafeStorage {
                /**
                 * A safe interface to HTML5 `sessionStorage`.
                 *
                 * This normalises differences across browsers and silences any and all
                 * exceptions that may occur.
                 *
                 * **Note**: Data persisted via `sessionStorage` will persist for the lifetime
                 * of the browser *tab*, not the browser *window*.
                 * For longer-lasting persistence across tabs, refer to {@link mw.storage} or {@link mw.cookie} instead.
                 *
                 * Example:
                 *
                 * ```js
                 * mw.storage.session.set( key, value );
                 * mw.storage.session.get( key );
                 * ```
                 *
                 * Example:
                 *
                 * ```js
                 * var session = require( 'mediawiki.storage' ).session;
                 * session.set( key, value );
                 * session.get( key );
                 * ```
                 *
                 * @see https://doc.wikimedia.org/mediawiki-core/master/js/#!/api/mw.storage.session
                 */
                session: SafeStorage;
            }
        }
    }
}

export {};<|MERGE_RESOLUTION|>--- conflicted
+++ resolved
@@ -1,148 +1,3 @@
-<<<<<<< HEAD
-=======
-/**
- * A wrapper for the HTML5 Storage interface (`localStorage` or `sessionStorage`)
- * that is safe to call in all browsers.
- *
- * The constructor is not publicly accessible. An instance can be accessed from
- * {@link mw.storage} or {@link module:mediawiki.storage}.
- *
- * @see https://doc.wikimedia.org/mediawiki-core/master/js/module-mediawiki.storage-SafeStorage.html
- */
-interface SafeStorage {
-    /**
-     * Retrieve value from device storage.
-     *
-     * @param {string} key Key of item to retrieve
-     * @returns {string|null|false} String value, null if no value exists, or false
-     *  if storage is not available.
-     * @see https://doc.wikimedia.org/mediawiki-core/master/js/module-mediawiki.storage-SafeStorage.html#get
-     */
-    get(key: string): string | null | false;
-
-    /**
-     * Retrieve JSON object from device storage.
-     *
-     * @param {string} key Key of item to retrieve
-     * @returns {Object|null|boolean} Object, null if no value exists or value
-     *  is not JSON-parseable, or false if storage is not available.
-     * @see https://doc.wikimedia.org/mediawiki-core/master/js/module-mediawiki.storage-SafeStorage.html#getObject
-     */
-    getObject(key: string): any;
-
-    /**
-     * Remove a value from device storage.
-     *
-     * @param {string} key Key of item to remove
-     * @returns {boolean} Whether the key was removed
-     * @see https://doc.wikimedia.org/mediawiki-core/master/js/module-mediawiki.storage-SafeStorage.html#remove
-     */
-    remove(key: string): boolean;
-
-    /**
-     * Set a value in device storage.
-     *
-     * @param {string} key Key name to store under
-     * @param {string} value Value to be stored
-     * @param {number} [expiry] Number of seconds after which this item can be deleted
-     * @returns {boolean} The value was set
-     * @see https://doc.wikimedia.org/mediawiki-core/master/js/module-mediawiki.storage-SafeStorage.html#set
-     */
-    set(key: string, value: string, expiry?: number): boolean;
-
-    /**
-     * Set the expiry time for an item in the store.
-     *
-     * @param {string} key Key name
-     * @param {number} [expiry] Number of seconds after which this item can be deleted,
-     *  omit to clear the expiry (either making the item never expire, or to clean up
-     *  when deleting a key).
-     * @returns {boolean} The expiry was set (or cleared) [since 1.41]
-     * @see https://doc.wikimedia.org/mediawiki-core/master/js/module-mediawiki.storage-SafeStorage.html#setExpires
-     */
-    setExpires(key: string, expiry?: number): boolean;
-
-    /**
-     * Set an object value in device storage by JSON encoding.
-     *
-     * @since 1.41 - returns a boolean indicating whether the value was set.
-     * @param {string} key Key name to store under
-     * @param {Object} value Object value to be stored
-     * @param {number} [expiry] Number of seconds after which this item can be deleted
-     * @returns {boolean} The value was set
-     * @see https://doc.wikimedia.org/mediawiki-core/master/js/module-mediawiki.storage-SafeStorage.html#setObject
-     */
-    setObject(key: string, value: any, expiry?: number): boolean;
-
-    /**
-     * Clear any expired items from the store.
-     *
-     * @private
-     * @returns {JQuery.Promise} Resolves when items have been expired
-     */
-    clearExpired(): JQuery.Promise<undefined>;
-
-    /**
-     * Get all keys with expiry values.
-     *
-     * @private
-     * @returns {JQuery.Promise<string[]>} Promise resolving with all the keys which have
-     *  expiry values (unprefixed), or as many could be retrieved in the allocated time.
-     */
-    getExpiryKeys(): JQuery.Promise<string[]>;
-
-    /**
-     * Check if a given key has expired.
-     *
-     * @private
-     * @param {string} key Key name
-     * @returns {boolean} Whether key is expired
-     */
-    isExpired(key: string): boolean;
-}
-
-interface MwStorage extends SafeStorage {
-    /**
-     * A safe interface to HTML5 `localStorage` and `sessionStorage`.
-     *
-     * This normalises differences across browsers and silences any and all
-     * exceptions that may occur.
-     *
-     * **Note**: Storage keys are not automatically prefixed in relation to
-     * MediaWiki and/or the current wiki. Always **prefix your keys** with "mw" to
-     * avoid conflicts with gadgets, JavaScript libraries, browser extensions,
-     * internal CDN or webserver cookies, and third-party applications that may
-     * be embedded on the page.
-     *
-     * **Warning**: This API has limited storage space and does not use an expiry
-     * by default. This means unused **keys are stored forever**, unless you
-     * opt-in to the `expiry` parameter or otherwise make sure that your code
-     * can rediscover and delete keys you created in the past.
-     *
-     * If you don't use the `expiry` parameter, avoid keys with variable
-     * components as this leads to untracked keys that your code has no way
-     * to know about and delete when the data is no longer needed. Instead,
-     * store dynamic values in an object under a single constant key that you
-     * manage or replace over time.
-     * See also {@link https://phabricator.wikimedia.org/T121646}.
-     *
-     * @example
-     * ```js
-     * mw.storage.session.set( key, value );
-     * mw.storage.session.get( key );
-     * ```
-     * @example
-     * ```js
-     * var session = require( 'mediawiki.storage' ).session;
-     * session.set( key, value );
-     * session.get( key );
-     * ```
-     * @see https://doc.wikimedia.org/mediawiki-core/master/js/module-mediawiki.storage.html#.session
-     */
-    session: SafeStorage;
-}
-
->>>>>>> 37969255
 declare global {
     namespace mw {
         /**
@@ -183,14 +38,16 @@
          * ```
          * @see https://doc.wikimedia.org/mediawiki-core/master/js/mw.html#.storage
          */
-        const storage: SafeStorage.Local;
+        const storage: Storage;
 
         /**
          * A wrapper for the HTML5 Storage interface (`localStorage` or `sessionStorage`)
          * that is safe to call in all browsers.
          *
-         * @private
-         * @see https://doc.wikimedia.org/mediawiki-core/master/js/#!/api/mw.SafeStorage
+         * The constructor is not publicly accessible. An instance can be accessed from
+         * {@link mw.storage} or {@link module:mediawiki.storage}.
+         *
+         * @see https://doc.wikimedia.org/mediawiki-core/master/js/module-mediawiki.storage-SafeStorage.html
          */
         interface SafeStorage {
             /**
@@ -199,7 +56,7 @@
              * @param {string} key Key of item to retrieve
              * @returns {string|null|false} String value, null if no value exists, or false
              *  if storage is not available.
-             * @see https://doc.wikimedia.org/mediawiki-core/master/js/#!/api/mw.SafeStorage-method-get
+             * @see https://doc.wikimedia.org/mediawiki-core/master/js/module-mediawiki.storage-SafeStorage.html#get
              */
             get(key: string): string | null | false;
 
@@ -209,7 +66,7 @@
              * @param {string} key Key of item to retrieve
              * @returns {Object|null|boolean} Object, null if no value exists or value
              *  is not JSON-parseable, or false if storage is not available.
-             * @see https://doc.wikimedia.org/mediawiki-core/master/js/#!/api/mw.SafeStorage-method-getObject
+             * @see https://doc.wikimedia.org/mediawiki-core/master/js/module-mediawiki.storage-SafeStorage.html#getObject
              */
             getObject(key: string): any;
 
@@ -218,7 +75,7 @@
              *
              * @param {string} key Key of item to remove
              * @returns {boolean} Whether the key was removed
-             * @see https://doc.wikimedia.org/mediawiki-core/master/js/#!/api/mw.SafeStorage-method-remove
+             * @see https://doc.wikimedia.org/mediawiki-core/master/js/module-mediawiki.storage-SafeStorage.html#remove
              */
             remove(key: string): boolean;
 
@@ -229,94 +86,100 @@
              * @param {string} value Value to be stored
              * @param {number} [expiry] Number of seconds after which this item can be deleted
              * @returns {boolean} The value was set
-             * @see https://doc.wikimedia.org/mediawiki-core/master/js/#!/api/mw.SafeStorage-method-set
+             * @see https://doc.wikimedia.org/mediawiki-core/master/js/module-mediawiki.storage-SafeStorage.html#set
              */
             set(key: string, value: string, expiry?: number): boolean;
 
             /**
-             * Set the expiry time for an item in the store
+             * Set the expiry time for an item in the store.
              *
              * @param {string} key Key name
              * @param {number} [expiry] Number of seconds after which this item can be deleted,
              *  omit to clear the expiry (either making the item never expire, or to clean up
              *  when deleting a key).
              * @returns {boolean} The expiry was set (or cleared) [since 1.41]
-             * @see https://doc.wikimedia.org/mediawiki-core/master/js/#!/api/mw.SafeStorage-method-setExpires
+             * @see https://doc.wikimedia.org/mediawiki-core/master/js/module-mediawiki.storage-SafeStorage.html#setExpires
              */
             setExpires(key: string, expiry?: number): boolean;
 
             /**
-             * Set an object value in device storage by JSON encoding
+             * Set an object value in device storage by JSON encoding.
              *
+             * @since 1.41 - returns a boolean indicating whether the value was set.
              * @param {string} key Key name to store under
              * @param {Object} value Object value to be stored
              * @param {number} [expiry] Number of seconds after which this item can be deleted
              * @returns {boolean} The value was set
-             * @see https://doc.wikimedia.org/mediawiki-core/master/js/#!/api/mw.SafeStorage-method-setObject
+             * @see https://doc.wikimedia.org/mediawiki-core/master/js/module-mediawiki.storage-SafeStorage.html#setObject
              */
             setObject(key: string, value: any, expiry?: number): boolean;
 
             /**
-             * Clear any expired items from the store
+             * Clear any expired items from the store.
              *
              * @private
              * @returns {JQuery.Promise} Resolves when items have been expired
-             * @see https://doc.wikimedia.org/mediawiki-core/master/js/#!/api/mw.SafeStorage-method-clearExpired
              */
             clearExpired(): JQuery.Promise<undefined>;
 
             /**
-             * Get all keys with expiry values
+             * Get all keys with expiry values.
              *
              * @private
              * @returns {JQuery.Promise<string[]>} Promise resolving with all the keys which have
              *  expiry values (unprefixed), or as many could be retrieved in the allocated time.
-             * @see https://doc.wikimedia.org/mediawiki-core/master/js/#!/api/mw.SafeStorage-method-getExpiryKeys
              */
             getExpiryKeys(): JQuery.Promise<string[]>;
 
             /**
-             * Check if a given key has expired
+             * Check if a given key has expired.
              *
              * @private
              * @param {string} key Key name
              * @returns {boolean} Whether key is expired
-             * @see https://doc.wikimedia.org/mediawiki-core/master/js/#!/api/mw.SafeStorage-method-isExpired
              */
             isExpired(key: string): boolean;
         }
 
-        namespace SafeStorage {
-            interface Local extends SafeStorage {
-                /**
-                 * A safe interface to HTML5 `sessionStorage`.
-                 *
-                 * This normalises differences across browsers and silences any and all
-                 * exceptions that may occur.
-                 *
-                 * **Note**: Data persisted via `sessionStorage` will persist for the lifetime
-                 * of the browser *tab*, not the browser *window*.
-                 * For longer-lasting persistence across tabs, refer to {@link mw.storage} or {@link mw.cookie} instead.
-                 *
-                 * Example:
-                 *
-                 * ```js
-                 * mw.storage.session.set( key, value );
-                 * mw.storage.session.get( key );
-                 * ```
-                 *
-                 * Example:
-                 *
-                 * ```js
-                 * var session = require( 'mediawiki.storage' ).session;
-                 * session.set( key, value );
-                 * session.get( key );
-                 * ```
-                 *
-                 * @see https://doc.wikimedia.org/mediawiki-core/master/js/#!/api/mw.storage.session
-                 */
-                session: SafeStorage;
-            }
+        interface Storage extends SafeStorage {
+            /**
+             * A safe interface to HTML5 `localStorage` and `sessionStorage`.
+             *
+             * This normalises differences across browsers and silences any and all
+             * exceptions that may occur.
+             *
+             * **Note**: Storage keys are not automatically prefixed in relation to
+             * MediaWiki and/or the current wiki. Always **prefix your keys** with "mw" to
+             * avoid conflicts with gadgets, JavaScript libraries, browser extensions,
+             * internal CDN or webserver cookies, and third-party applications that may
+             * be embedded on the page.
+             *
+             * **Warning**: This API has limited storage space and does not use an expiry
+             * by default. This means unused **keys are stored forever**, unless you
+             * opt-in to the `expiry` parameter or otherwise make sure that your code
+             * can rediscover and delete keys you created in the past.
+             *
+             * If you don't use the `expiry` parameter, avoid keys with variable
+             * components as this leads to untracked keys that your code has no way
+             * to know about and delete when the data is no longer needed. Instead,
+             * store dynamic values in an object under a single constant key that you
+             * manage or replace over time.
+             * See also {@link https://phabricator.wikimedia.org/T121646}.
+             *
+             * @example
+             * ```js
+             * mw.storage.session.set( key, value );
+             * mw.storage.session.get( key );
+             * ```
+             * @example
+             * ```js
+             * var session = require( 'mediawiki.storage' ).session;
+             * session.set( key, value );
+             * session.get( key );
+             * ```
+             * @see https://doc.wikimedia.org/mediawiki-core/master/js/module-mediawiki.storage.html#.session
+             */
+            session: SafeStorage;
         }
     }
 }
