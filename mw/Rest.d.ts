--- conflicted
+++ resolved
@@ -1,8 +1,3 @@
-<<<<<<< HEAD
-=======
-export type RestResponse = Record<string, any>; // Unknown JSON object
-
->>>>>>> 37969255
 declare global {
     namespace mw {
         /**
@@ -34,22 +29,12 @@
              *     console.log( data );
              * } );
              * ```
-<<<<<<< HEAD
-             *
-             * @param {Partial<Rest.Options>} [options]
-             * @see https://doc.wikimedia.org/mediawiki-core/master/js/#!/api/mw.Rest-method-constructor
-             */
-            constructor(options?: Partial<Rest.Options>);
-
-            private defaults: Rest.Options;
-=======
              * @param {Rest.Options} [options] See {@link mw.Rest.Options}
              * @see https://doc.wikimedia.org/mediawiki-core/master/js/mw.Rest.html#Rest
              */
             constructor(options?: Rest.Options);
 
             private defaults: Required<Rest.Options>;
->>>>>>> 37969255
 
             /**
              * Abort all unfinished requests issued by this Api object.
@@ -63,10 +48,10 @@
              *
              * @param {string} path
              * @param {JQuery.AjaxSettings} [ajaxOptions]
-             * @returns {JQuery.Promise<RestResponse>} Done: API response data and the jqXHR object.
+             * @returns {JQuery.Promise<Rest.Response>} Done: API response data and the jqXHR object.
              * @see https://doc.wikimedia.org/mediawiki-core/master/js/mw.Api.html#ajax
              */
-            ajax(path: string, ajaxOptions?: JQuery.AjaxSettings): JQuery.Promise<RestResponse>;
+            ajax(path: string, ajaxOptions?: JQuery.AjaxSettings): JQuery.Promise<Rest.Response>;
 
             /**
              * Perform REST API DELETE request.
@@ -76,13 +61,8 @@
              * @param {string} path
              * @param {Object.<string, any>} body
              * @param {Object.<string, any>} [headers]
-<<<<<<< HEAD
              * @returns {JQuery.Promise<Rest.Response>}
-             * @see https://doc.wikimedia.org/mediawiki-core/master/js/#!/api/mw.Rest-method-get
-=======
-             * @returns {JQuery.Promise<RestResponse>}
              * @see https://doc.wikimedia.org/mediawiki-core/master/js/mw.Rest.html#delete
->>>>>>> 37969255
              */
             delete(
                 path: string,
@@ -96,13 +76,8 @@
              * @param {string} path
              * @param {Object.<string, any>} query
              * @param {Object.<string, any>} [headers]
-<<<<<<< HEAD
              * @returns {JQuery.Promise<Rest.Response>}
-             * @see https://doc.wikimedia.org/mediawiki-core/master/js/#!/api/mw.Rest-method-post
-=======
-             * @returns {JQuery.Promise<RestResponse>}
              * @see https://doc.wikimedia.org/mediawiki-core/master/js/mw.Rest.html#get
->>>>>>> 37969255
              */
             get(
                 path: string,
@@ -119,13 +94,8 @@
              * @param {string} path
              * @param {Object.<string, any>} [body]
              * @param {Object.<string, any>} [headers]
-<<<<<<< HEAD
              * @returns {JQuery.Promise<Rest.Response>}
-             * @see https://doc.wikimedia.org/mediawiki-core/master/js/#!/api/mw.Rest-method-put
-=======
-             * @returns {JQuery.Promise<RestResponse>}
              * @see https://doc.wikimedia.org/mediawiki-core/master/js/mw.Rest.html#post
->>>>>>> 37969255
              */
             post(
                 path: string,
@@ -141,54 +111,18 @@
              * @param {string} path
              * @param {Object.<string, any>} body
              * @param {Object.<string, any>} [headers]
-<<<<<<< HEAD
              * @returns {JQuery.Promise<Rest.Response>}
-             * @see https://doc.wikimedia.org/mediawiki-core/master/js/#!/api/mw.Rest-method-delete
-=======
-             * @returns {JQuery.Promise<RestResponse>}
              * @see https://doc.wikimedia.org/mediawiki-core/master/js/mw.Rest.html#put
->>>>>>> 37969255
              */
             put(
                 path: string,
                 body: Record<string, any>,
                 headers?: Record<string, any>
-<<<<<<< HEAD
             ): JQuery.Promise<Rest.Response>;
-=======
-            ): JQuery.Promise<RestResponse>;
         }
->>>>>>> 37969255
 
         namespace Rest {
             /**
-<<<<<<< HEAD
-             * Perform the API call.
-             *
-             * @param {string} path
-             * @param {JQuery.AjaxSettings} [ajaxOptions]
-             * @returns {JQuery.Promise<Rest.Response>} Done: API response data and the jqXHR object.
-             * @see https://doc.wikimedia.org/mediawiki-core/master/js/#!/api/mw.Api-method-ajax
-             */
-            ajax(path: string, ajaxOptions?: JQuery.AjaxSettings): JQuery.Promise<Rest.Response>;
-        }
-
-        namespace Rest {
-            interface Options {
-                ajax: JQuery.AjaxSettings;
-            }
-
-            // Unknown JSON object
-            type Response = Record<string, any>;
-        }
-    }
-}
-
-/** @deprecated Use {@link mw.Rest.Options} instead */
-export type RestOptions = mw.Rest.Options;
-/** @deprecated Use {@link mw.Rest.Response} instead */
-export type RestResponse = mw.Rest.Response;
-=======
              * @see https://doc.wikimedia.org/mediawiki-core/master/js/mw.Rest.html#.Options
              */
             interface Options {
@@ -198,12 +132,16 @@
                  */
                 ajax?: JQuery.AjaxSettings;
             }
+
+            // Unknown JSON object
+            type Response = Record<string, any>;
         }
     }
 }
 
-/** @deprecated Use `mw.Rest.Options` instead. Note that `RestOptions` is strictly equivalent to `Required<mw.Rest.Options>` as properties are now optional for consistency. */
+/** @deprecated Use {@link mw.Rest.Options} instead. Note that `RestOptions` is strictly equivalent to `Required<mw.Rest.Options>` as properties are now optional for consistency. */
 export type RestOptions = Required<mw.Rest.Options>;
->>>>>>> 37969255
+/** @deprecated Use {@link mw.Rest.Response} instead */
+export type RestResponse = mw.Rest.Response;
 
 export {};