<<<<<<< HEAD
=======
import {
    ApiAssert,
    ApiEditPageParams,
    ApiLegacyTokenType,
    ApiParseParams,
    ApiQueryAllMessagesParams,
    ApiQueryTokensParams,
    ApiRollbackParams,
    ApiTokenType,
    ApiUploadParams,
} from "../api_params";
import { TitleLike } from "./Title";

type TypeOrArray<T> = T extends any ? T | T[] : never; // T[] would be a mixed array
type ReplaceValue<T extends U | U[], U, V> = T extends U[] ? V[] : V;

type UnknownApiParams = Record<string, string | string[] | boolean | number | number[]>;

export type ApiResponse = Record<string, any>; // it will always be a JSON object, the rest is uncertain ...

interface Revision {
    /**
     * Revision content.
     */
    content: string;
    timestamp: string;
}

type EditResult = EditFailureResult | EditNoChangeResult | EditChangedResult;

interface EditFailureResult {
    result: "Failure";
}

interface EditSuccessResult {
    contentmodel: string | false;
    pageid: number;
    result: "Success";
    tempusercreated?: true;
    tempusercreatedredirect?: string;
    title: string;
    watched?: true;
    watchlistexpiry?: string;
}

interface EditNoChangeResult extends EditSuccessResult {
    nochange: true;
}

interface EditChangedResult extends EditSuccessResult {
    newrevid: number;
    newtimestamp: string;
    oldrevid: number;
}

// type alias to fix #45
type AssertUser = {
    assert: "anon" | "user";
    assertUser: string;
};

interface RollbackInfo {
    /**
     * The revision being restored (the last revision before revision(s) by the reverted user).
     */
    last_revid: number;
    /**
     * The revision being reverted (previously the current revision of the page).
     */
    old_revid: number;
    pageid: number;
    revid: number;
    summary: string;
    title: string;
}

interface FinishUpload {
    /**
     * Call this function to finish the upload.
     *
     * @param {ApiUploadParams} data Additional data for the upload.
     * @returns {JQuery.Promise<ApiResponse>} API promise for the final upload.
     */
    (data?: ApiUploadParams): JQuery.Promise<ApiResponse>;
}

>>>>>>> 37969255
declare global {
    namespace mw {
        /**
         * Interact with the API of a particular MediaWiki site. mw.Api objects represent the API of
         * one particular MediaWiki site.
         *
         * ```js
         * var api = new mw.Api();
         * api.get( {
         *     action: 'query',
         *     meta: 'userinfo'
         * } ).done( function ( data ) {
         *     console.log( data );
         * } );
         * ```
         *
         * Since MW 1.25, multiple values for a parameter can be specified using an array:
         *
         * ```js
         * var api = new mw.Api();
         * api.get( {
         *     action: 'query',
         *     meta: [ 'userinfo', 'siteinfo' ] // same effect as 'userinfo|siteinfo'
         * } ).done( function ( data ) {
         *     console.log( data );
         * } );
         * ```
         *
         * Since MW 1.26, boolean values for API parameters can be specified natively. Parameter
         * values set to `false` or `undefined` will be omitted from the request, as required by
         * the API.
         *
         * @see https://doc.wikimedia.org/mediawiki-core/master/js/mw.Api.html
         */
        class Api {
            /**
<<<<<<< HEAD
             * Constructor to create an object to interact with the API of a particular MediaWiki server. mw.Api objects represent the API of a particular MediaWiki server.
             *
             * ```js
             * var api = new mw.Api();
             * api.get( {
             *     action: 'query',
             *     meta: 'userinfo'
             * } ).done( function ( data ) {
             *     console.log( data );
             * } );
             * ```
             *
             * Since MW 1.25, multiple values for a parameter can be specified using an array:
             *
             * ```js
             * var api = new mw.Api();
             * api.get( {
             *     action: 'query',
             *     meta: [ 'userinfo', 'siteinfo' ] // same effect as 'userinfo|siteinfo'
             * } ).done( function ( data ) {
             *     console.log( data );
             * } );
             * ```
             *
             * Since MW 1.26, boolean values for a parameter can be specified directly. If the value is false or undefined, the parameter will be omitted from the request, as required by the API.
             *
             * @param {Api.Options} [options]
             * @see https://doc.wikimedia.org/mediawiki-core/master/js/#!/api/mw.Api-method-constructor
             */
            constructor(options?: Partial<Api.Options>);

            private defaults: Api.Options;
=======
             * @param {Api.Options} [options] See {@link mw.Api.Options}. This can also be overridden for
             *  each request by passing them to {@link get()} or {@link post()} (or directly to {@link ajax()}) later on.
             * @see https://doc.wikimedia.org/mediawiki-core/master/js/mw.Api.html#Api
             */
            constructor(options?: Api.Options);

            private defaults: Required<Api.Options>;
>>>>>>> 37969255

            /**
             * Abort all unfinished requests issued by this Api object.
             *
             * @see https://doc.wikimedia.org/mediawiki-core/master/js/mw.Api.html#abort
             */
            abort(): void;

            /**
<<<<<<< HEAD
             * Perform API get request. See {@link ajax()} for details.
             *
             * @param {Api.UnknownParams} parameters
             * @param {JQuery.AjaxSettings} [ajaxOptions]
             * @returns {JQuery.Promise<Api.Response>}
             * @see https://doc.wikimedia.org/mediawiki-core/master/js/#!/api/mw.Api-method-get
             */
            get(
                parameters: Api.UnknownParams,
                ajaxOptions?: JQuery.AjaxSettings
            ): JQuery.Promise<Api.Response>;

            /**
             * Perform API post request. See {@link ajax()} for details.
             *
             * @param {Api.UnknownParams} parameters
             * @param {JQuery.AjaxSettings} [ajaxOptions]
             * @returns {JQuery.Promise<Api.Response>}
             * @see https://doc.wikimedia.org/mediawiki-core/master/js/#!/api/mw.Api-method-post
             */
            post(
                parameters: Api.UnknownParams,
                ajaxOptions?: JQuery.AjaxSettings
            ): JQuery.Promise<Api.Response>;

            /**
             * Massage parameters from the nice format we accept into a format suitable for the API.
             *
             * @param {Api.UnknownParams} parameters (modified in-place)
             * @param {boolean} useUS Whether to use U+001F when joining multi-valued parameters.
             * @see https://doc.wikimedia.org/mediawiki-core/master/js/#!/api/mw.Api-method-preprocessParameters
             */
            private preprocessParameters(parameters: Api.UnknownParams, useUS: boolean): void;

            /**
             * Perform the API call.
             *
             * @param {Api.UnknownParams} parameters Parameters to the API. See also {@link Api.Options.parameters}
             * @param {JQuery.AjaxSettings} [ajaxOptions] Parameters to pass to jQuery.ajax. See also {@link Api.Options.ajax}
             * @returns {JQuery.Promise<Api.Response>} A promise that settles when the API response is processed.
=======
             * Perform the API call.
             *
             * @param {UnknownApiParams} parameters Parameters to the API. See also {@link mw.Api.Options.parameters}.
             * @param {JQuery.AjaxSettings} [ajaxOptions] Parameters to pass to jQuery.ajax. See also {@link mw.Api.Options.ajax}.
             * @returns {JQuery.Promise<ApiResponse>} A promise that settles when the API response is processed.
>>>>>>> 37969255
             *   Has an 'abort' method which can be used to abort the request.
             *
             *   - On success, resolves to `( result, jqXHR )` where `result` is the parsed API response.
             *   - On an API error, rejects with `( code, result, result, jqXHR )` where `code` is the
             *     {@link https://www.mediawiki.org/wiki/Special:MyLanguage/API:Errors_and_warnings API error code}, and `result`
             *     is as above. When there are multiple errors, the code from the first one will be used.
             *     If there is no error code, "unknown" is used.
             *   - On other types of errors, rejects with `( 'http', details )` where `details` is an object
             *     with three fields: `xhr` (the jqXHR object), `textStatus`, and `exception`.
             *     The meaning of the last two fields is as follows:
             *     - When the request is aborted (the abort method of the promise is called), textStatus
             *       and exception are both set to "abort".
             *     - On a network timeout, textStatus and exception are both set to "timeout".
             *     - On a network error, textStatus is "error" and exception is the empty string.
             *     - When the HTTP response code is anything other than 2xx or 304 (the API does not
             *       use such response codes but some intermediate layer might), textStatus is "error"
             *       and exception is the HTTP status text (the text following the status code in the
             *       first line of the server response). For HTTP/2, `exception` is always an empty string.
             *     - When the response is not valid JSON but the previous error conditions aren't met,
             *       textStatus is "parsererror" and exception is the exception object thrown by
             *       {@link JSON.parse}.
             * @see https://doc.wikimedia.org/mediawiki-core/master/js/mw.Api.html#ajax
             */
            ajax(
                parameters: Api.UnknownParams,
                ajaxOptions?: JQuery.AjaxSettings
            ): JQuery.Promise<Api.Response>;

            /**
             * Extend an API parameter object with an assertion that the user won't change.
             *
             * This is useful for API calls which create new revisions or log entries. When the current
             * page was loaded when the user was logged in, but at the time of the API call the user
             * is not logged in anymore (e.g. due to session expiry), their IP is recorded in the page
             * history or log, which can cause serious privacy issues. Extending the API parameters via
             * this method ensures that that won't happen, by checking the user's identity that was
             * embedded into the page when it was rendered against the active session on the server.
             *
             * When the assertion fails, the API request will fail, with one of the following error codes:
             * - `apierror-assertanonfailed`: when the client-side logic thinks the user is anonymous
             *   but the server thinks it is logged in
             * - `apierror-assertuserfailed`: when the client-side logic thinks the user is logged in but the
             *   server thinks it is anonymous
             * - `apierror-assertnameduserfailed`: when both the client-side logic and the server thinks the
             *   user is logged in but they see it logged in under a different username.
             *
             * @example
             * ```js
             * api.postWithToken( 'csrf', api.assertCurrentUser( { action: 'edit', ... } ) )
             * ```
<<<<<<< HEAD
             *
             * @since 1.22
             * @param {string} tokenType The name of the token, like `options` or `edit`.
             * @param {Api.UnknownParams} params API parameters
             * @param {JQuery.AjaxSettings} [ajaxOptions]
             * @returns {JQuery.Promise<Api.Response>} See {@link post}
             * @see https://doc.wikimedia.org/mediawiki-core/master/js/#!/api/mw.Api-method-postWithToken
             */
            postWithToken(
                tokenType: Api.TokenType,
                params: Api.UnknownParams,
                ajaxOptions?: JQuery.AjaxSettings
            ): JQuery.Promise<Api.Response>;
            /** @deprecated Use "csrf" instead */
            postWithToken(
                tokenType: Api.LegacyTokenType,
                params: Api.UnknownParams,
                ajaxOptions?: JQuery.AjaxSettings
            ): JQuery.Promise<Api.Response>;
            postWithToken(
                tokenType: string,
                params: Api.UnknownParams,
                ajaxOptions?: JQuery.AjaxSettings
            ): JQuery.Promise<Api.Response>;

            /**
             * Get a token for a certain action from the API.
             *
             * @since 1.22
             * @param {string} type Token type
             * @param {Api.Params.Query.Tokens|Api.Assert} [additionalParams] Additional parameters for the API (since 1.35). When given a string, it's treated as the `assert` parameter (since 1.25)
             * @returns {JQuery.Promise<string>} Received token
             * @see https://doc.wikimedia.org/mediawiki-core/master/js/#!/api/mw.Api-method-getToken
             */
            getToken(
                type: Api.TokenType,
                additionalParams?: Api.Params.Query.Tokens | Api.Assert
            ): JQuery.Promise<string>;
            /** @deprecated Use "csrf" instead */
            getToken(
                type: Api.LegacyTokenType,
                additionalParams?: Api.Params.Query.Tokens | Api.Assert
            ): JQuery.Promise<string>;
            getToken(
                type: string,
                additionalParams?: Api.Params.Query.Tokens | Api.Assert
            ): JQuery.Promise<string>;
=======
             * @since 1.27
             * @param {UnknownApiParams} query Query parameters. The object will not be changed
             * @returns {AssertUser}
             * @see https://doc.wikimedia.org/mediawiki-core/master/js/mw.Api.html#assertCurrentUser
             */
            assertCurrentUser<T extends UnknownApiParams>(
                query: T
            ): Omit<T, keyof AssertUser> & AssertUser;
>>>>>>> 37969255

            /**
             * Indicate that the cached token for a certain action of the API is bad.
             *
             * Call this if you get a `badtoken` error when using the token returned by {@link getToken()}.
             * You may also want to use {@link postWithToken()} instead, which invalidates bad cached tokens
             * automatically.
             *
             * @since 1.26
             * @param {string} type Token type
             * @see https://doc.wikimedia.org/mediawiki-core/master/js/mw.Api.html#badToken
             */
            badToken(type: Api.TokenType): void;
            /** @deprecated Use "csrf" instead */
            badToken(type: Api.LegacyTokenType): void;
            badToken(type: string): void;

            /**
<<<<<<< HEAD
             * Given an API response indicating an error, get a jQuery object containing a human-readable
             * error message that you can display somewhere on the page.
             *
             * For better quality of error messages, it's recommended to use the following options in your
             * API queries:
             *
             * ```js
             * errorformat: 'html',
             * errorlang: mw.config.get( 'wgUserLanguage' ),
             * errorsuselocal: true,
             * ```
             *
             * Error messages, particularly for editing pages, may consist of multiple paragraphs of text.
             * Your user interface should have enough space for that.
             *
             * Example usage:
             *
             * ```js
             * var api = new mw.Api();
             * // var title = 'Test valid title';
             * var title = 'Test invalid title <>';
             * api.postWithToken( 'watch', {
             *     action: 'watch',
             *     title: title
             * } ).then( function ( data ) {
             *     mw.notify( 'Success!' );
             * }, function ( code, data ) {
             *     mw.notify( api.getErrorMessage( data ), { type: 'error' } );
             * } );
             * ```
             *
             * @param {Api.Response} data API response indicating an error
             * @returns {JQuery} Error messages, each wrapped in a `<div>`
             * @see https://doc.wikimedia.org/mediawiki-core/master/js/#!/api/mw.Api-method-getErrorMessage
             */
            getErrorMessage(data: Api.Response): JQuery;

            /**
             * Post to API with csrf token. If we have no token, get one and try to post. If we have a cached token try using that, and if it fails, blank out the cached token and start over.
             *
             * @param {Api.UnknownParams} params API parameters
             * @param {JQuery.AjaxSettings} [ajaxOptions] See {@link post}
             * @returns {JQuery.Promise<Api.Response>}
             * @see https://doc.wikimedia.org/mediawiki-core/master/js/#!/api/mw.Api.plugin.edit-method-postWithEditToken
             */
            postWithEditToken(
                params: Api.UnknownParams,
                ajaxOptions?: JQuery.AjaxSettings
            ): JQuery.Promise<Api.Response>;
=======
             * Upload a file in several chunks.
             *
             * @param {File} file
             * @param {ApiUploadParams} data Other upload options, see `action=upload` API docs for more
             * @param {number} [chunkSize] Size (in bytes) per chunk (default: 5MB)
             * @param {number} [chunkRetries] Amount of times to retry a failed chunk (default: 1)
             * @returns {JQuery.Promise<ApiResponse>}
             * @see https://doc.wikimedia.org/mediawiki-core/master/js/mw.Api.html#chunkedUpload
             */
            chunkedUpload(
                file: File,
                data: ApiUploadParams,
                chunkSize?: number,
                chunkRetries?: number
            ): JQuery.Promise<ApiResponse>;
>>>>>>> 37969255

            /**
             * Upload a file to the stash, in chunks.
             *
             * This function will return a promise that will resolve with a function to finish the stash upload.
             * See {@link uploadToStash}.
             *
             * @param {File|HTMLInputElement} file
             * @param {ApiUploadParams} [data]
             * @param {number} [chunkSize] Size (in bytes) per chunk (default: 5MB)
             * @param {number} [chunkRetries] Amount of times to retry a failed chunk (default: 1)
             * @returns {JQuery.Promise<FinishUpload>} Promise that resolves with a
             *  function that should be called to finish the upload.
             * @see https://doc.wikimedia.org/mediawiki-core/master/js/mw.Api.html#chunkedUploadToStash
             */
            chunkedUploadToStash(
                file: File | HTMLInputElement,
                data?: ApiUploadParams,
                chunkSize?: number,
                chunkRetries?: number
            ): JQuery.Promise<FinishUpload>;

            /**
             * Create a new page.
             *
             * @example
             * ```js
             * new mw.Api().create( 'Sandbox',
             *     { summary: 'Load sand particles.' },
             *     'Sand.'
             * );
             * ```
             * @since 1.28
             * @param {TitleLike} title Page title
             * @param {Api.Params.EditPage} params Edit API parameters
             * @param {string} content Page content
<<<<<<< HEAD
             * @returns {JQuery.Promise<Api.Response.Edit>} API response
             * @see https://doc.wikimedia.org/mediawiki-core/master/js/#!/api/mw.Api.plugin.edit-method-create
=======
             * @returns {JQuery.Promise<EditResult>} API response
             * @see https://doc.wikimedia.org/mediawiki-core/master/js/mw.Api.html#create
>>>>>>> 37969255
             */
            create(
                title: TitleLike,
                params: Api.Params.EditPage,
                content: string
            ): JQuery.Promise<Api.Response.Edit>;

            /**
             * Edit an existing page.
             *
             * To create a new page, use {@link create()} instead.
             *
             * Simple transformation:
             *
             * ```js
             * new mw.Api()
             *     .edit( 'Sandbox', function ( revision ) {
             *         return revision.content.replace( 'foo', 'bar' );
             *     } )
             *     .then( function () {
             *         console.log( 'Saved!' );
             *     } );
             * ```
             *
             * Set save parameters by returning an object instead of a string:
             *
             * ```js
             * new mw.Api().edit(
             *     'Sandbox',
             *     function ( revision ) {
             *         return {
             *             text: revision.content.replace( 'foo', 'bar' ),
             *             summary: 'Replace "foo" with "bar".',
             *             assert: 'bot',
             *             minor: true
             *         };
             *     }
             * )
             * .then( function () {
             *     console.log( 'Saved!' );
             * } );
             * ```
             *
             * Transform asynchronously by returning a promise.
             *
             * ```js
             * new mw.Api()
             *     .edit( 'Sandbox', function ( revision ) {
             *         return Spelling
             *             .corrections( revision.content )
             *             .then( function ( report ) {
             *                 return {
             *                     text: report.output,
             *                     summary: report.changelog
             *                 };
             *             } );
             *     } )
             *     .then( function () {
             *         console.log( 'Saved!' );
             *     } );
             * ```
             *
             * @since 1.28
             * @param {TitleLike} title Page title
<<<<<<< HEAD
             * @param {function(Api.Revision):string|Api.Params.EditPage} transform Callback that prepares the edit
             * @returns {JQuery.Promise<Api.Response.Edit>} Edit API response
             * @see https://doc.wikimedia.org/mediawiki-core/master/js/#!/api/mw.Api.plugin.edit-method-edit
             */
            edit(
                title: TitleLike,
                transform: (revision: Api.Revision) => string | Api.Params.EditPage
            ): JQuery.Promise<Api.Response.Edit>;
=======
             * @param {Api.EditTransform} transform Callback that prepares the edit
             * @returns {JQuery.Promise<EditResult>} Edit API response
             * @see https://doc.wikimedia.org/mediawiki-core/master/js/mw.Api.html#edit
             */
            edit(title: TitleLike, transform: Api.EditTransform): JQuery.Promise<EditResult>;
>>>>>>> 37969255

            /**
             * Perform API get request. See {@link ajax()} for details.
             *
<<<<<<< HEAD
             * @param {TitleLike} title Target page
             * @param {string} header
             * @param {string} message Wikitext message
             * @param {Api.Params.EditPage} additionalParams Additional API parameters
             * @returns {JQuery.Promise<Api.Response>}
             * @see https://doc.wikimedia.org/mediawiki-core/master/js/#!/api/mw.Api.plugin.edit-method-newSection
             */
            newSection(
                title: TitleLike,
                header: string,
                message: string,
                additionalParams?: Api.Params.EditPage
            ): JQuery.Promise<Api.Response>;
=======
             * @param {UnknownApiParams} parameters
             * @param {JQuery.AjaxSettings} [ajaxOptions]
             * @returns {JQuery.Promise<ApiResponse>}
             * @see https://doc.wikimedia.org/mediawiki-core/master/js/mw.Api.html#get
             */
            get(
                parameters: UnknownApiParams,
                ajaxOptions?: JQuery.AjaxSettings
            ): JQuery.Promise<ApiResponse>;
>>>>>>> 37969255

            /**
             * Get the categories that a particular page on the wiki belongs to.
             *
<<<<<<< HEAD
             * @since 1.27
             * @returns {JQuery.Promise<Api.UserInfo>}
             * @see https://doc.wikimedia.org/mediawiki-core/master/js/#!/api/mw.Api.plugin.user-method-getUserInfo
             */
            getUserInfo(): JQuery.Promise<Api.UserInfo>;
=======
             * @param {TitleLike} title
             * @returns {JQuery.Promise<false|Title[]>} Promise that resolves with an array of category titles, or with false if the title was not found.
             * @see https://doc.wikimedia.org/mediawiki-core/master/js/mw.Api.html#getCategories
             */
            getCategories(title: TitleLike): JQuery.Promise<false | Title[]>;
>>>>>>> 37969255

            /**
             * Get a list of categories that match a certain prefix.
             *
             * E.g. given "Foo", return "Food", "Foolish people", "Foosball tables"...
             *
<<<<<<< HEAD
             * @since 1.27
             * @param {Api.UnknownParams} query Query parameters. The object will not be changed
             * @returns {Api.AssertUser}
             * @see https://doc.wikimedia.org/mediawiki-core/master/js/#!/api/mw.Api.plugin.user-method-assertCurrentUser
             */
            assertCurrentUser<T extends Api.UnknownParams>(
                query: T
            ): Omit<T, keyof Api.AssertUser> & Api.AssertUser;
=======
             * @param {string} prefix Prefix to match.
             * @returns {JQuery.Promise<string[]>} Promise that resolves with an array of matched categories
             * @see https://doc.wikimedia.org/mediawiki-core/master/js/mw.Api.html#getCategoriesByPrefix
             */
            getCategoriesByPrefix(prefix: string): JQuery.Promise<string[]>;
>>>>>>> 37969255

            /**
             * API helper to grab a csrf token.
             *
<<<<<<< HEAD
             * @param {string} name
             * @param {string|null} value
             * @returns {JQuery.Promise<Api.Response>}
             * @see https://doc.wikimedia.org/mediawiki-core/master/js/#!/api/mw.Api.plugin.options-method-saveOption
             */
            saveOption(name: string, value: string | null): JQuery.Promise<Api.Response>;

            /**
             * Asynchronously save the values of user options using the [Api.Options API](https://www.mediawiki.org/wiki/API:Api.Options).
             *
             * If a value of `null` is provided, the given option will be reset to the default value.
=======
             * @returns {JQuery.Promise<string>} Received token.
             * @see https://doc.wikimedia.org/mediawiki-core/master/js/mw.Api.html#getEditToken
             */
            getEditToken(): JQuery.Promise<string>;

            /**
             * Given an API response indicating an error, get a jQuery object containing a human-readable
             * error message that you can display somewhere on the page.
>>>>>>> 37969255
             *
             * For better quality of error messages, it's recommended to use the following options in your
             * API queries:
             *
             * ```js
             * errorformat: 'html',
             * errorlang: mw.config.get( 'wgUserLanguage' ),
             * errorsuselocal: true,
             * ```
             *
             * Error messages, particularly for editing pages, may consist of multiple paragraphs of text.
             * Your user interface should have enough space for that.
             *
<<<<<<< HEAD
             * @param {Object.<string, string|null>} options Api.Options as a `{ name: value, … }` object
             * @returns {JQuery.Promise<Api.Response>}
             * @see https://doc.wikimedia.org/mediawiki-core/master/js/#!/api/mw.Api.plugin.options-method-saveOptions
             */
            saveOptions(options: Record<string, string | null>): JQuery.Promise<Api.Response>;
=======
             * @example
             * ```js
             * var api = new mw.Api();
             * // var title = 'Test valid title';
             * var title = 'Test invalid title <>';
             * api.postWithToken( 'watch', {
             *     action: 'watch',
             *     title: title
             * } ).then( function ( data ) {
             *     mw.notify( 'Success!' );
             * }, function ( code, data ) {
             *     mw.notify( api.getErrorMessage( data ), { type: 'error' } );
             * } );
             * ```
             * @param {ApiResponse} data API response indicating an error
             * @returns {JQuery} Error messages, each wrapped in a `<div>`
             * @see https://doc.wikimedia.org/mediawiki-core/master/js/mw.Api.html#getErrorMessage
             */
            getErrorMessage(data: ApiResponse): JQuery;
>>>>>>> 37969255

            /**
             * Get a set of messages.
             *
<<<<<<< HEAD
             * @since 1.35 - expiry parameter can be passed when Watchlist Expiry is enabled
             * @param {TypeOrUnionArray<TitleLike>} pages
             * @param {string} [expiry]
             * @returns {JQuery.Promise<TypeOrArray<Api.WatchedPage>>}
             * @see https://doc.wikimedia.org/mediawiki-core/master/js/#!/api/mw.Api.plugin.watch-method-watch
             */
            watch<P extends TypeOrUnionArray<TitleLike>>(
                pages: P,
                expiry?: string
            ): JQuery.Promise<ReplaceValue<P, TitleLike, Api.WatchedPage>>;
=======
             * @since 1.27
             * @param {string|string[]} messages Messages to retrieve
             * @param {ApiQueryAllMessagesParams} [options] Additional parameters for the API call
             * @returns {JQuery.Promise<Object.<string, string>>}
             * @see https://doc.wikimedia.org/mediawiki-core/master/js/mw.Api.html#getMessages
             */
            getMessages<T extends string>(
                messages: T | T[],
                options?: ApiQueryAllMessagesParams
            ): JQuery.Promise<Partial<Record<T, string>>>;
>>>>>>> 37969255

            /**
             * Get a token for a certain action from the API.
             *
<<<<<<< HEAD
             * @param {TypeOrUnionArray<TitleLike>} pages
             * @returns {JQuery.Promise<TypeOrArray<Api.WatchedPage>>}
             * @see https://doc.wikimedia.org/mediawiki-core/master/js/#!/api/mw.Api.plugin.watch-method-unwatch
             */
            unwatch<P extends TypeOrUnionArray<TitleLike>>(
                pages: P
            ): JQuery.Promise<ReplaceValue<P, TitleLike, Api.WatchedPage>>;
=======
             * @since 1.22
             * @param {string} type Token type
             * @param {ApiQueryTokensParams|ApiAssert} [additionalParams] Additional parameters for the API (since 1.35). When given a string, it's treated as the `assert` parameter (since 1.25).
             * @returns {JQuery.Promise<string>} Received token.
             * @see https://doc.wikimedia.org/mediawiki-core/master/js/mw.Api.html#getToken
             */
            getToken(
                type: ApiTokenType,
                additionalParams?: ApiQueryTokensParams | ApiAssert
            ): JQuery.Promise<string>;
            /** @deprecated Use "csrf" instead */
            getToken(
                type: ApiLegacyTokenType,
                additionalParams?: ApiQueryTokensParams | ApiAssert
            ): JQuery.Promise<string>;
            getToken(
                type: string,
                additionalParams?: ApiQueryTokensParams | ApiAssert
            ): JQuery.Promise<string>;
>>>>>>> 37969255

            /**
             * Get the current user's groups and rights.
             *
<<<<<<< HEAD
             * @param {TitleLike} content Content to parse, either as a wikitext string or a mw.Title
             * @param {Api.Params.Parse} [additionalParams] Parameters object to set custom settings, e.g.
             *   redirects, sectionpreview.  prop should not be overridden.
             * @returns {JQuery.Promise<string>} Parsed HTML of `wikitext`.
             * @see https://doc.wikimedia.org/mediawiki-core/master/js/#!/api/mw.Api.plugin.parse-method-parse
             */
            parse(content: TitleLike, additionalParams?: Api.Params.Parse): JQuery.Promise<string>;
=======
             * @since 1.27
             * @returns {JQuery.Promise<Api.UserInfo>}
             * @see https://doc.wikimedia.org/mediawiki-core/master/js/mw.Api.html#getUserInfo
             */
            getUserInfo(): JQuery.Promise<Api.UserInfo>;
>>>>>>> 37969255

            /**
             * Determine if a category exists.
             *
<<<<<<< HEAD
             * @since 1.27
             * @param {string|string[]} messages Messages to retrieve
             * @param {Api.Params.Query.AllMessages} [options] Additional parameters for the API call
             * @returns {JQuery.Promise<Object.<string, string>>}
             * @see https://doc.wikimedia.org/mediawiki-core/master/js/#!/api/mw.Api.plugin.messages-method-getMessages
             */
            getMessages<T extends string>(
                messages: T | T[],
                options?: Api.Params.Query.AllMessages
            ): JQuery.Promise<Partial<Record<T, string>>>;
=======
             * @param {TitleLike} title
             * @returns {JQuery.Promise<boolean>} Promise that resolves with a boolean indicating whether the category exists.
             * @see https://doc.wikimedia.org/mediawiki-core/master/js/mw.Api.html#isCategory
             */
            isCategory(title: TitleLike): JQuery.Promise<boolean>;
>>>>>>> 37969255

            /**
             * Load a set of messages and add them to {@link mw.messages}.
             *
             * @param {string|string[]} messages Messages to retrieve
             * @param {Api.Params.Query.AllMessages} [options] Additional parameters for the API call
             * @returns {JQuery.Promise<boolean>}
             * @see https://doc.wikimedia.org/mediawiki-core/master/js/mw.Api.html#loadMessages
             */
            loadMessages(
                messages: string | string[],
                options?: Api.Params.Query.AllMessages
            ): JQuery.Promise<boolean>;

            /**
             * Load a set of messages and add them to {@link mw.messages}. Only messages that are not already known
             * are loaded. If all messages are known, the returned promise is resolved immediately.
             *
             * @since 1.27
<<<<<<< HEAD
             * @param {string[]} messages Messages to retrieve
             * @param {Api.Params.Query.AllMessages} [options] Additional parameters for the API call
=======
             * @since 1.42 - accepts a single string message as parameter.
             * @param {string|string[]} messages Messages to retrieve
             * @param {ApiQueryAllMessagesParams} [options] Additional parameters for the API call
>>>>>>> 37969255
             * @returns {JQuery.Promise<boolean>}
             * @see https://doc.wikimedia.org/mediawiki-core/master/js/mw.Api.html#loadMessagesIfMissing
             */
            loadMessagesIfMissing(
<<<<<<< HEAD
                messages: string[],
                options?: Api.Params.Query.AllMessages
=======
                messages: string | string[],
                options?: ApiQueryAllMessagesParams
>>>>>>> 37969255
            ): JQuery.Promise<boolean>;

            /**
             * @param {string} username
             * @param {string} password
             * @returns {JQuery.Promise<ApiResponse>} See {@link post()}
             * @see https://doc.wikimedia.org/mediawiki-core/master/js/mw.Api.html#login
             */
            login(username: string, password: string): JQuery.Promise<ApiResponse>;

            /**
             * Post a new section to the page.
             *
             * @param {TitleLike} title Target page
             * @param {string} header
             * @param {string} message Wikitext message
             * @param {ApiEditPageParams} additionalParams Additional API parameters
             * @returns {JQuery.Promise<ApiResponse>} See {@link postWithEditToken}
             * @see https://doc.wikimedia.org/mediawiki-core/master/js/mw.Api.html#newSection
             */
            newSection(
                title: TitleLike,
                header: string,
                message: string,
                additionalParams?: ApiEditPageParams
            ): JQuery.Promise<ApiResponse>;

            /**
             * Convenience method for `action=parse`.
             *
             * @param {TitleLike} content Content to parse, either as a wikitext string or a {@link mw.Title}
             * @param {ApiParseParams} [additionalParams] Parameters object to set custom settings, e.g.
             *  `redirects`, `sectionpreview`. `prop` should not be overridden.
             * @returns {JQuery.Promise<string>} Promise that resolves with the parsed HTML of `wikitext`
             * @see https://doc.wikimedia.org/mediawiki-core/master/js/mw.Api.html#parse
             */
            parse(content: TitleLike, additionalParams?: ApiParseParams): JQuery.Promise<string>;

            /**
             * Perform API post request. See {@link ajax()} for details.
             *
             * @param {UnknownApiParams} parameters
             * @param {JQuery.AjaxSettings} [ajaxOptions]
             * @returns {JQuery.Promise<ApiResponse>}
             * @see https://doc.wikimedia.org/mediawiki-core/master/js/mw.Api.html#post
             */
            post(
                parameters: UnknownApiParams,
                ajaxOptions?: JQuery.AjaxSettings
            ): JQuery.Promise<ApiResponse>;

            /**
             * Post to API with csrf token. If we have no token, get one and try to post. If we have a cached token try using that, and if it fails, blank out the cached token and start over.
             *
             * @param {UnknownApiParams} params API parameters
             * @param {JQuery.AjaxSettings} [ajaxOptions]
             * @returns {JQuery.Promise<ApiResponse>} See {@link post}
             * @see https://doc.wikimedia.org/mediawiki-core/master/js/mw.Api.html#postWithEditToken
             */
            postWithEditToken(
                params: UnknownApiParams,
                ajaxOptions?: JQuery.AjaxSettings
            ): JQuery.Promise<ApiResponse>;

            /**
             * Post to API with the specified type of token. If we have no token, get one and try to post.
             * If we already have a cached token, try using that, and if the request fails using the cached token,
             * blank it out and start over.
             *
             * @example <caption>For example, to change a user option, you could do:</caption>
             * ```js
             * new mw.Api().postWithToken( 'csrf', {
             *     action: 'options',
             *     optionname: 'gender',
             *     optionvalue: 'female'
             * } );
             * ```
             * @since 1.22
             * @param {string} tokenType The name of the token, like `options` or `edit`.
             * @param {UnknownApiParams} params API parameters
             * @param {JQuery.AjaxSettings} [ajaxOptions]
             * @returns {JQuery.Promise<ApiResponse>} See {@link post()}
             * @see https://doc.wikimedia.org/mediawiki-core/master/js/mw.Api.html#postWithToken
             */
            postWithToken(
                tokenType: ApiTokenType,
                params: UnknownApiParams,
                ajaxOptions?: JQuery.AjaxSettings
            ): JQuery.Promise<ApiResponse>;
            /** @deprecated Use "csrf" instead */
            postWithToken(
                tokenType: ApiLegacyTokenType,
                params: UnknownApiParams,
                ajaxOptions?: JQuery.AjaxSettings
            ): JQuery.Promise<ApiResponse>;
            postWithToken(
                tokenType: string,
                params: UnknownApiParams,
                ajaxOptions?: JQuery.AjaxSettings
            ): JQuery.Promise<ApiResponse>;

            /**
             * Convenience method for `action=rollback`.
             *
             * @since 1.28
             * @param {TitleLike} page
             * @param {string} user
<<<<<<< HEAD
             * @param {Api.Params.Rollback} [params] Additional parameters
             * @returns {JQuery.Promise<Api.Response.Rollback>}
             * @see https://doc.wikimedia.org/mediawiki-core/master/js/#!/api/mw.Api.plugin.rollback-method-rollback
=======
             * @param {ApiRollbackParams} [params] Additional parameters
             * @returns {JQuery.Promise<RollbackInfo>}
             * @see https://doc.wikimedia.org/mediawiki-core/master/js/mw.Api.html#rollback
>>>>>>> 37969255
             */
            rollback(
                page: TitleLike,
                user: string,
                params?: Api.Params.Rollback
            ): JQuery.Promise<Api.Response.Rollback>;

            /**
             * Asynchronously save the value of a single user option using the API.
             * See {@link saveOptions()}.
             *
<<<<<<< HEAD
             * @param {File} file
             * @param {Api.Params.Upload} data Other upload options, see `action=upload` API docs for more
             * @param {number} [chunkSize] Size (in bytes) per chunk (default: 5MB)
             * @param {number} [chunkRetries] Amount of times to retry a failed chunk (default: 1)
             * @returns {JQuery.Promise<Api.Response>}
             * @see https://doc.wikimedia.org/mediawiki-core/master/js/#!/api/mw.Api.plugin.upload-method-chunkedUpload
             */
            chunkedUpload(
                file: File,
                data: Api.Params.Upload,
                chunkSize?: number,
                chunkRetries?: number
            ): JQuery.Promise<Api.Response>;
=======
             * @param {string} name
             * @param {string|null} value
             * @returns {JQuery.Promise<ApiResponse>}
             * @see https://doc.wikimedia.org/mediawiki-core/master/js/mw.Api.html#saveOption
             */
            saveOption(name: string, value: string | null): JQuery.Promise<ApiResponse>;
>>>>>>> 37969255

            /**
             * Asynchronously save the values of user options using the {@link https://www.mediawiki.org/wiki/Special:MyLanguage/API:Options Options API}.
             *
             * If a value of `null` is provided, the given option will be reset to the default value.
             *
<<<<<<< HEAD
             * @param {File|HTMLInputElement} file
             * @param {Api.Params.Upload} [data]
             * @param {number} [chunkSize] Size (in bytes) per chunk (default: 5MB)
             * @param {number} [chunkRetries] Amount of times to retry a failed chunk (default: 1)
             * @returns {JQuery.Promise<Api.FinishUpload>}
             * @see https://doc.wikimedia.org/mediawiki-core/master/js/#!/api/mw.Api.plugin.upload-method-chunkedUploadToStash
             */
            chunkedUploadToStash(
                file: File | HTMLInputElement,
                data?: Api.Params.Upload,
                chunkSize?: number,
                chunkRetries?: number
            ): JQuery.Promise<Api.FinishUpload>;
=======
             * Any warnings returned by the API, including warnings about invalid option names or values,
             * are ignored. However, do not rely on this behavior.
             *
             * If necessary, the options will be saved using several sequential API requests. Only one promise
             * is always returned that will be resolved when all requests complete.
             *
             * If a request from a previous {@link saveOptions()} call is still pending, this will wait for it to be
             * completed, otherwise MediaWiki gets sad. No requests are sent for anonymous users, as they
             * would fail anyway. See T214963.
             *
             * @param {Object.<string, string|null>} options Options as a `{ name: value, … }` object
             * @returns {JQuery.Promise<ApiResponse>}
             * @see https://doc.wikimedia.org/mediawiki-core/master/js/mw.Api.html#saveOptions
             */
            saveOptions(options: Record<string, string | null>): JQuery.Promise<ApiResponse>;

            /**
             * Convenience method for `action=watch&unwatch=1`.
             *
             * @param {TypeOrArray<TitleLike>} pages Full page name or instance of {@link mw.Title}, or an
             *  array thereof. If an array is passed, the return value passed to the promise will also be an
             *  array of appropriate objects.
             * @returns {JQuery.Promise<TypeOrArray<Api.WatchedPage>>} A promise that resolves
             *  with an object (or array of objects) describing each page that was passed in and its
             *  current watched/unwatched status.
             * @see https://doc.wikimedia.org/mediawiki-core/master/js/mw.Api.html#unwatch
             */
            unwatch<P extends TypeOrArray<TitleLike>>(
                pages: P
            ): JQuery.Promise<ReplaceValue<P, TitleLike, Api.WatchedPage>>;
>>>>>>> 37969255

            /**
             * Upload a file to MediaWiki.
             *
             * The file will be uploaded using AJAX and FormData.
             *
             * @param {File|Blob|HTMLInputElement} file HTML `input type=file` element with a file already inside of it, or a File object.
<<<<<<< HEAD
             * @param {Api.Params.Upload} data Other upload options, see `action=upload` API docs for more
             * @returns {JQuery.Promise<Api.Response>}
             * @see https://doc.wikimedia.org/mediawiki-core/master/js/#!/api/mw.Api.plugin.upload-method-upload
=======
             * @param {ApiUploadParams} data Other upload options, see `action=upload` API docs for more
             * @returns {JQuery.Promise<ApiResponse>}
             * @see https://doc.wikimedia.org/mediawiki-core/master/js/mw.Api.html#upload
>>>>>>> 37969255
             */
            upload(
                file: File | Blob | HTMLInputElement,
                data: Api.Params.Upload
            ): JQuery.Promise<Api.Response>;

            /**
             * Finish an upload in the stash.
             *
             * @param {string} filekey
<<<<<<< HEAD
             * @param {Api.Params.Upload} data
             * @returns {JQuery.Promise<Api.Response>}
             * @see https://doc.wikimedia.org/mediawiki-core/master/js/#!/api/mw.Api.plugin.upload-method-uploadFromStash
=======
             * @param {ApiUploadParams} data
             * @returns {JQuery.Promise<ApiResponse>}
             * @see https://doc.wikimedia.org/mediawiki-core/master/js/mw.Api.html#uploadFromStash
>>>>>>> 37969255
             */
            uploadFromStash(filekey: string, data: Api.Params.Upload): JQuery.Promise<Api.Response>;

            /**
             * Upload a file to the stash.
             *
             * This function will return a promise, which when resolved, will pass back a function
             * to finish the stash upload. You can call that function with an argument containing
             * more, or conflicting, data to pass to the server.
             *
             * @example
             * ```js
             * // upload a file to the stash with a placeholder filename
             * api.uploadToStash( file, { filename: 'testing.png' } ).done( function ( finish ) {
             *     // finish is now the function we can use to finalize the upload
             *     // pass it a new filename from user input to override the initial value
             *     finish( { filename: getFilenameFromUser() } ).done( function ( data ) {
             *         // the upload is complete, data holds the API response
             *     } );
             * } );
             * ```
             * @param {File|HTMLInputElement} file
<<<<<<< HEAD
             * @param {Api.Params.Upload} [data]
             * @returns {JQuery.Promise<Api.FinishUpload>}
             * @see https://doc.wikimedia.org/mediawiki-core/master/js/#!/api/mw.Api.plugin.upload-method-uploadToStash
=======
             * @param {ApiUploadParams} [data]
             * @returns {JQuery.Promise<FinishUpload>} Promise that resolves with a
             *  function that should be called to finish the upload.
             * @see https://doc.wikimedia.org/mediawiki-core/master/js/mw.Api.html#uploadToStash
>>>>>>> 37969255
             */
            uploadToStash(
                file: File | HTMLInputElement,
                data?: Api.Params.Upload
            ): JQuery.Promise<Api.FinishUpload>;

            /**
<<<<<<< HEAD
             * @param {string} username
             * @param {string} password
             * @returns {JQuery.Promise<Api.Response>} See {@link post()}
             * @see https://doc.wikimedia.org/mediawiki-core/master/js/#!/api/mw.Api.plugin.login-method-login
             */
            login(username: string, password: string): JQuery.Promise<Api.Response>;
        }

        namespace Api {
            type Limit = number | "max";
            type Assert = "anon" | "bot" | "user";
            type TokenType =
                | "createaccount"
                | "csrf"
                | "deleteglobalaccount"
                | "login"
                | "patrol"
                | "rollback"
                | "setglobalaccountstatus"
                | "userrights"
                | "watch";
            type LegacyTokenType =
                | "block"
                | "delete"
                | "edit"
                | "email"
                | "import"
                | "move"
                | "options"
                | "protect"
                | "unblock";

            type UnknownParams = Record<string, string | string[] | boolean | number | number[]>;

            interface Params {
                action?: string;
                format?: "json" | "jsonfm" | "none" | "php" | "phpfm" | "rawfm" | "xml" | "xmlfm";
                maxlag?: number;
                smaxage?: number;
                maxage?: number;
                assert?: "user" | "bot" | "anon";
                assertuser?: string;
                requestid?: string;
                servedby?: boolean;
                curtimestamp?: boolean;
                responselanginfo?: boolean;
                origin?: string;
                uselang?: string;
                errorformat?: "bc" | "html" | "none" | "plaintext" | "raw" | "wikitext";
                errorlang?: string;
                errorsuselocal?: boolean;
                centralauthtoken?: string;

                // format=json
                callback?: string;
                utf8?: boolean;
                ascii?: boolean;
                formatversion?: "1" | "2" | "latest";
            }

            namespace Params {
                // see api_params/index.d.ts
            }

            interface Revision {
                content: string;
                timestamp: string;
            }

            type Response = Record<string, any>; // it will always be a JSON object, the rest is uncertain ...

            namespace Response {
                type Edit = Edit.Failure | Edit.NoChange | Edit.Changed;

                namespace Edit {
                    interface Failure {
                        result: "Failure";
                    }

                    interface Success {
                        contentmodel: string | false;
                        pageid: number;
                        result: "Success";
                        tempusercreated?: true;
                        tempusercreatedredirect?: string;
                        title: string;
                        watched?: true;
                        watchlistexpiry?: string;
                    }

                    interface NoChange extends Success {
                        nochange: true;
                    }

                    interface Changed extends Success {
                        oldrevid: number;
                        newrevid: number;
                        newtimestamp: string;
                    }
                }

                interface Rollback {
                    /**
                     * The revision being restored (the last revision before revision(s) by the reverted user).
                     */
                    last_revid: number;
                    /**
                     * The revision being reverted (previously the current revision of the page).
                     */
                    old_revid: number;
                    pageid: number;
                    revid: number;
                    summary: string;
                    title: string;
                }
            }

            interface WatchedPage {
                ns: number;
                title: string;
                watched: boolean;
            }

            interface UserInfo {
                /**
                 * User groups that the user belongs to
                 */
                groups: string[];
                /**
                 * User's rights
                 */
                rights: string[];
            }

            interface AssertUser extends Params {
                assert: "anon" | "user";
                assertuser: string;
            }

            interface FinishUpload {
                /**
                 * Call this function to finish the upload.
                 *
                 * @param {Params.Upload} data Additional data for the upload.
                 * @returns {JQuery.Promise<Response>} API promise for the final upload.
                 */
                (data?: Params.Upload): JQuery.Promise<Response>;
=======
             * Convenience method for `action=watch`.
             *
             * @since 1.35 - expiry parameter can be passed when Watchlist Expiry is enabled.
             * @param {TypeOrArray<TitleLike>} pages Full page name or instance of {@link mw.Title}, or an
             *  array thereof. If an array is passed, the return value passed to the promise will also be an
             *  array of appropriate objects.
             * @param {string} [expiry] When the page should expire from the watchlist. If omitted, the
             *  page will not expire.
             * @returns {JQuery.Promise<TypeOrArray<Api.WatchedPage>>} A promise that resolves
             *  with an object (or array of objects) describing each page that was passed in and its
             *  current watched/unwatched status.
             * @see https://doc.wikimedia.org/mediawiki-core/master/js/mw.Api.html#watch
             */
            watch<P extends TypeOrArray<TitleLike>>(
                pages: P,
                expiry?: string
            ): JQuery.Promise<ReplaceValue<P, TitleLike, Api.WatchedPage>>;

            /**
             * Massage parameters from the nice format we accept into a format suitable for the API.
             *
             * @param {UnknownApiParams} parameters (modified in-place)
             * @param {boolean} useUS Whether to use U+001F when joining multi-valued parameters.
             */
            private preprocessParameters(parameters: UnknownApiParams, useUS: boolean): void;
        }

        namespace Api {
            /**
             * @see https://doc.wikimedia.org/mediawiki-core/master/js/mw.Api.html#.EditTransform
             */
            interface EditTransform {
                /**
                 * @param {Revision} revision Current revision
                 * @returns {string|ApiEditPageParams|JQuery.Promise<string|ApiEditPageParams>} New content, object with edit API parameters, or promise providing one of those.
                 */
                (revision: Revision):
                    | string
                    | ApiEditPageParams
                    | JQuery.Promise<string>
                    | JQuery.Promise<ApiEditPageParams>;
>>>>>>> 37969255
            }

            /**
             * Default options for {@link jQuery.ajax} calls. Can be overridden by passing
             * `options` to {@link mw.Api} constructor.
             *
<<<<<<< HEAD
             * @see https://doc.wikimedia.org/mediawiki-core/master/js/#!/api/mw.Api-property-defaultOptions
             */
            interface Options {
                /**
                 * Default query parameters for API requests
                 */
                parameters: UnknownParams;
                /**
                 * Default options for {@link jQuery.ajax}
                 */
                ajax: JQuery.AjaxSettings;
=======
             * @see https://doc.wikimedia.org/mediawiki-core/master/js/mw.Api.html#.Options
             */
            interface Options {
                /**
                 * Default options for {@link jQuery.ajax}
                 */
                ajax?: JQuery.AjaxSettings;
                /**
                 * Default query parameters for API requests
                 */
                parameters?: UnknownApiParams;
>>>>>>> 37969255
                /**
                 * Whether to use U+001F when joining multi-valued parameters (since 1.28).
                 * Default is true if ajax.url is not set, false otherwise for compatibility.
                 */
                useUS?: boolean;
            }
<<<<<<< HEAD
        }
    }
}

/** @deprecated Use {@link mw.Api.Options} instead */
export type ApiOptions = mw.Api.Options;
/** @deprecated Use {@link mw.Api.Response} instead */
export type ApiResponse = mw.Api.Response;
=======

            /**
             * @see https://doc.wikimedia.org/mediawiki-core/master/js/mw.Api.html#.UserInfo
             */
            interface UserInfo {
                /**
                 * User groups that the user belongs to.
                 */
                groups: string[];
                /**
                 * User's rights.
                 */
                rights: string[];
            }

            /**
             * @see https://doc.wikimedia.org/mediawiki-core/master/js/mw.Api.html#.WatchedPage
             */
            interface WatchedPage {
                ns: number;
                /**
                 * Full page name.
                 */
                title: string;
                /**
                 * Whether the page is now watched (true) or unwatched (false).
                 */
                watched: boolean;
            }
        }
    }
}

/** @deprecated Use `mw.Api.Options` instead. Note that `ApiOptions` is strictly equivalent to `Required<mw.Api.Options>` as properties are now optional for consistency. */
export type ApiOptions = Required<mw.Api.Options>;
>>>>>>> 37969255

export {};<|MERGE_RESOLUTION|>--- conflicted
+++ resolved
@@ -1,92 +1,3 @@
-<<<<<<< HEAD
-=======
-import {
-    ApiAssert,
-    ApiEditPageParams,
-    ApiLegacyTokenType,
-    ApiParseParams,
-    ApiQueryAllMessagesParams,
-    ApiQueryTokensParams,
-    ApiRollbackParams,
-    ApiTokenType,
-    ApiUploadParams,
-} from "../api_params";
-import { TitleLike } from "./Title";
-
-type TypeOrArray<T> = T extends any ? T | T[] : never; // T[] would be a mixed array
-type ReplaceValue<T extends U | U[], U, V> = T extends U[] ? V[] : V;
-
-type UnknownApiParams = Record<string, string | string[] | boolean | number | number[]>;
-
-export type ApiResponse = Record<string, any>; // it will always be a JSON object, the rest is uncertain ...
-
-interface Revision {
-    /**
-     * Revision content.
-     */
-    content: string;
-    timestamp: string;
-}
-
-type EditResult = EditFailureResult | EditNoChangeResult | EditChangedResult;
-
-interface EditFailureResult {
-    result: "Failure";
-}
-
-interface EditSuccessResult {
-    contentmodel: string | false;
-    pageid: number;
-    result: "Success";
-    tempusercreated?: true;
-    tempusercreatedredirect?: string;
-    title: string;
-    watched?: true;
-    watchlistexpiry?: string;
-}
-
-interface EditNoChangeResult extends EditSuccessResult {
-    nochange: true;
-}
-
-interface EditChangedResult extends EditSuccessResult {
-    newrevid: number;
-    newtimestamp: string;
-    oldrevid: number;
-}
-
-// type alias to fix #45
-type AssertUser = {
-    assert: "anon" | "user";
-    assertUser: string;
-};
-
-interface RollbackInfo {
-    /**
-     * The revision being restored (the last revision before revision(s) by the reverted user).
-     */
-    last_revid: number;
-    /**
-     * The revision being reverted (previously the current revision of the page).
-     */
-    old_revid: number;
-    pageid: number;
-    revid: number;
-    summary: string;
-    title: string;
-}
-
-interface FinishUpload {
-    /**
-     * Call this function to finish the upload.
-     *
-     * @param {ApiUploadParams} data Additional data for the upload.
-     * @returns {JQuery.Promise<ApiResponse>} API promise for the final upload.
-     */
-    (data?: ApiUploadParams): JQuery.Promise<ApiResponse>;
-}
-
->>>>>>> 37969255
 declare global {
     namespace mw {
         /**
@@ -123,40 +34,6 @@
          */
         class Api {
             /**
-<<<<<<< HEAD
-             * Constructor to create an object to interact with the API of a particular MediaWiki server. mw.Api objects represent the API of a particular MediaWiki server.
-             *
-             * ```js
-             * var api = new mw.Api();
-             * api.get( {
-             *     action: 'query',
-             *     meta: 'userinfo'
-             * } ).done( function ( data ) {
-             *     console.log( data );
-             * } );
-             * ```
-             *
-             * Since MW 1.25, multiple values for a parameter can be specified using an array:
-             *
-             * ```js
-             * var api = new mw.Api();
-             * api.get( {
-             *     action: 'query',
-             *     meta: [ 'userinfo', 'siteinfo' ] // same effect as 'userinfo|siteinfo'
-             * } ).done( function ( data ) {
-             *     console.log( data );
-             * } );
-             * ```
-             *
-             * Since MW 1.26, boolean values for a parameter can be specified directly. If the value is false or undefined, the parameter will be omitted from the request, as required by the API.
-             *
-             * @param {Api.Options} [options]
-             * @see https://doc.wikimedia.org/mediawiki-core/master/js/#!/api/mw.Api-method-constructor
-             */
-            constructor(options?: Partial<Api.Options>);
-
-            private defaults: Api.Options;
-=======
              * @param {Api.Options} [options] See {@link mw.Api.Options}. This can also be overridden for
              *  each request by passing them to {@link get()} or {@link post()} (or directly to {@link ajax()}) later on.
              * @see https://doc.wikimedia.org/mediawiki-core/master/js/mw.Api.html#Api
@@ -164,7 +41,6 @@
             constructor(options?: Api.Options);
 
             private defaults: Required<Api.Options>;
->>>>>>> 37969255
 
             /**
              * Abort all unfinished requests issued by this Api object.
@@ -174,54 +50,11 @@
             abort(): void;
 
             /**
-<<<<<<< HEAD
-             * Perform API get request. See {@link ajax()} for details.
-             *
-             * @param {Api.UnknownParams} parameters
-             * @param {JQuery.AjaxSettings} [ajaxOptions]
-             * @returns {JQuery.Promise<Api.Response>}
-             * @see https://doc.wikimedia.org/mediawiki-core/master/js/#!/api/mw.Api-method-get
-             */
-            get(
-                parameters: Api.UnknownParams,
-                ajaxOptions?: JQuery.AjaxSettings
-            ): JQuery.Promise<Api.Response>;
-
-            /**
-             * Perform API post request. See {@link ajax()} for details.
-             *
-             * @param {Api.UnknownParams} parameters
-             * @param {JQuery.AjaxSettings} [ajaxOptions]
-             * @returns {JQuery.Promise<Api.Response>}
-             * @see https://doc.wikimedia.org/mediawiki-core/master/js/#!/api/mw.Api-method-post
-             */
-            post(
-                parameters: Api.UnknownParams,
-                ajaxOptions?: JQuery.AjaxSettings
-            ): JQuery.Promise<Api.Response>;
-
-            /**
-             * Massage parameters from the nice format we accept into a format suitable for the API.
-             *
-             * @param {Api.UnknownParams} parameters (modified in-place)
-             * @param {boolean} useUS Whether to use U+001F when joining multi-valued parameters.
-             * @see https://doc.wikimedia.org/mediawiki-core/master/js/#!/api/mw.Api-method-preprocessParameters
-             */
-            private preprocessParameters(parameters: Api.UnknownParams, useUS: boolean): void;
-
-            /**
              * Perform the API call.
              *
-             * @param {Api.UnknownParams} parameters Parameters to the API. See also {@link Api.Options.parameters}
-             * @param {JQuery.AjaxSettings} [ajaxOptions] Parameters to pass to jQuery.ajax. See also {@link Api.Options.ajax}
+             * @param {Api.UnknownParams} parameters Parameters to the API. See also {@link mw.Api.Options.parameters}.
+             * @param {JQuery.AjaxSettings} [ajaxOptions] Parameters to pass to jQuery.ajax. See also {@link mw.Api.Options.ajax}.
              * @returns {JQuery.Promise<Api.Response>} A promise that settles when the API response is processed.
-=======
-             * Perform the API call.
-             *
-             * @param {UnknownApiParams} parameters Parameters to the API. See also {@link mw.Api.Options.parameters}.
-             * @param {JQuery.AjaxSettings} [ajaxOptions] Parameters to pass to jQuery.ajax. See also {@link mw.Api.Options.ajax}.
-             * @returns {JQuery.Promise<ApiResponse>} A promise that settles when the API response is processed.
->>>>>>> 37969255
              *   Has an 'abort' method which can be used to abort the request.
              *
              *   - On success, resolves to `( result, jqXHR )` where `result` is the parsed API response.
@@ -272,64 +105,14 @@
              * ```js
              * api.postWithToken( 'csrf', api.assertCurrentUser( { action: 'edit', ... } ) )
              * ```
-<<<<<<< HEAD
-             *
-             * @since 1.22
-             * @param {string} tokenType The name of the token, like `options` or `edit`.
-             * @param {Api.UnknownParams} params API parameters
-             * @param {JQuery.AjaxSettings} [ajaxOptions]
-             * @returns {JQuery.Promise<Api.Response>} See {@link post}
-             * @see https://doc.wikimedia.org/mediawiki-core/master/js/#!/api/mw.Api-method-postWithToken
-             */
-            postWithToken(
-                tokenType: Api.TokenType,
-                params: Api.UnknownParams,
-                ajaxOptions?: JQuery.AjaxSettings
-            ): JQuery.Promise<Api.Response>;
-            /** @deprecated Use "csrf" instead */
-            postWithToken(
-                tokenType: Api.LegacyTokenType,
-                params: Api.UnknownParams,
-                ajaxOptions?: JQuery.AjaxSettings
-            ): JQuery.Promise<Api.Response>;
-            postWithToken(
-                tokenType: string,
-                params: Api.UnknownParams,
-                ajaxOptions?: JQuery.AjaxSettings
-            ): JQuery.Promise<Api.Response>;
-
-            /**
-             * Get a token for a certain action from the API.
-             *
-             * @since 1.22
-             * @param {string} type Token type
-             * @param {Api.Params.Query.Tokens|Api.Assert} [additionalParams] Additional parameters for the API (since 1.35). When given a string, it's treated as the `assert` parameter (since 1.25)
-             * @returns {JQuery.Promise<string>} Received token
-             * @see https://doc.wikimedia.org/mediawiki-core/master/js/#!/api/mw.Api-method-getToken
-             */
-            getToken(
-                type: Api.TokenType,
-                additionalParams?: Api.Params.Query.Tokens | Api.Assert
-            ): JQuery.Promise<string>;
-            /** @deprecated Use "csrf" instead */
-            getToken(
-                type: Api.LegacyTokenType,
-                additionalParams?: Api.Params.Query.Tokens | Api.Assert
-            ): JQuery.Promise<string>;
-            getToken(
-                type: string,
-                additionalParams?: Api.Params.Query.Tokens | Api.Assert
-            ): JQuery.Promise<string>;
-=======
              * @since 1.27
-             * @param {UnknownApiParams} query Query parameters. The object will not be changed
-             * @returns {AssertUser}
+             * @param {Api.UnknownParams} query Query parameters. The object will not be changed
+             * @returns {Api.AssertUser}
              * @see https://doc.wikimedia.org/mediawiki-core/master/js/mw.Api.html#assertCurrentUser
              */
-            assertCurrentUser<T extends UnknownApiParams>(
+            assertCurrentUser<T extends Api.UnknownParams>(
                 query: T
-            ): Omit<T, keyof AssertUser> & AssertUser;
->>>>>>> 37969255
+            ): Omit<T, keyof Api.AssertUser> & Api.AssertUser;
 
             /**
              * Indicate that the cached token for a certain action of the API is bad.
@@ -348,73 +131,21 @@
             badToken(type: string): void;
 
             /**
-<<<<<<< HEAD
-             * Given an API response indicating an error, get a jQuery object containing a human-readable
-             * error message that you can display somewhere on the page.
-             *
-             * For better quality of error messages, it's recommended to use the following options in your
-             * API queries:
-             *
-             * ```js
-             * errorformat: 'html',
-             * errorlang: mw.config.get( 'wgUserLanguage' ),
-             * errorsuselocal: true,
-             * ```
-             *
-             * Error messages, particularly for editing pages, may consist of multiple paragraphs of text.
-             * Your user interface should have enough space for that.
-             *
-             * Example usage:
-             *
-             * ```js
-             * var api = new mw.Api();
-             * // var title = 'Test valid title';
-             * var title = 'Test invalid title <>';
-             * api.postWithToken( 'watch', {
-             *     action: 'watch',
-             *     title: title
-             * } ).then( function ( data ) {
-             *     mw.notify( 'Success!' );
-             * }, function ( code, data ) {
-             *     mw.notify( api.getErrorMessage( data ), { type: 'error' } );
-             * } );
-             * ```
-             *
-             * @param {Api.Response} data API response indicating an error
-             * @returns {JQuery} Error messages, each wrapped in a `<div>`
-             * @see https://doc.wikimedia.org/mediawiki-core/master/js/#!/api/mw.Api-method-getErrorMessage
-             */
-            getErrorMessage(data: Api.Response): JQuery;
-
-            /**
-             * Post to API with csrf token. If we have no token, get one and try to post. If we have a cached token try using that, and if it fails, blank out the cached token and start over.
-             *
-             * @param {Api.UnknownParams} params API parameters
-             * @param {JQuery.AjaxSettings} [ajaxOptions] See {@link post}
-             * @returns {JQuery.Promise<Api.Response>}
-             * @see https://doc.wikimedia.org/mediawiki-core/master/js/#!/api/mw.Api.plugin.edit-method-postWithEditToken
-             */
-            postWithEditToken(
-                params: Api.UnknownParams,
-                ajaxOptions?: JQuery.AjaxSettings
-            ): JQuery.Promise<Api.Response>;
-=======
              * Upload a file in several chunks.
              *
              * @param {File} file
-             * @param {ApiUploadParams} data Other upload options, see `action=upload` API docs for more
+             * @param {Api.Params.Upload} data Other upload options, see `action=upload` API docs for more
              * @param {number} [chunkSize] Size (in bytes) per chunk (default: 5MB)
              * @param {number} [chunkRetries] Amount of times to retry a failed chunk (default: 1)
-             * @returns {JQuery.Promise<ApiResponse>}
+             * @returns {JQuery.Promise<Api.Response>}
              * @see https://doc.wikimedia.org/mediawiki-core/master/js/mw.Api.html#chunkedUpload
              */
             chunkedUpload(
                 file: File,
-                data: ApiUploadParams,
+                data: Api.Params.Upload,
                 chunkSize?: number,
                 chunkRetries?: number
-            ): JQuery.Promise<ApiResponse>;
->>>>>>> 37969255
+            ): JQuery.Promise<Api.Response>;
 
             /**
              * Upload a file to the stash, in chunks.
@@ -423,19 +154,19 @@
              * See {@link uploadToStash}.
              *
              * @param {File|HTMLInputElement} file
-             * @param {ApiUploadParams} [data]
+             * @param {Api.Params.Upload} [data]
              * @param {number} [chunkSize] Size (in bytes) per chunk (default: 5MB)
              * @param {number} [chunkRetries] Amount of times to retry a failed chunk (default: 1)
-             * @returns {JQuery.Promise<FinishUpload>} Promise that resolves with a
+             * @returns {JQuery.Promise<Api.FinishUpload>} Promise that resolves with a
              *  function that should be called to finish the upload.
              * @see https://doc.wikimedia.org/mediawiki-core/master/js/mw.Api.html#chunkedUploadToStash
              */
             chunkedUploadToStash(
                 file: File | HTMLInputElement,
-                data?: ApiUploadParams,
+                data?: Api.Params.Upload,
                 chunkSize?: number,
                 chunkRetries?: number
-            ): JQuery.Promise<FinishUpload>;
+            ): JQuery.Promise<Api.FinishUpload>;
 
             /**
              * Create a new page.
@@ -451,13 +182,8 @@
              * @param {TitleLike} title Page title
              * @param {Api.Params.EditPage} params Edit API parameters
              * @param {string} content Page content
-<<<<<<< HEAD
              * @returns {JQuery.Promise<Api.Response.Edit>} API response
-             * @see https://doc.wikimedia.org/mediawiki-core/master/js/#!/api/mw.Api.plugin.edit-method-create
-=======
-             * @returns {JQuery.Promise<EditResult>} API response
              * @see https://doc.wikimedia.org/mediawiki-core/master/js/mw.Api.html#create
->>>>>>> 37969255
              */
             create(
                 title: TitleLike,
@@ -522,107 +248,48 @@
              *
              * @since 1.28
              * @param {TitleLike} title Page title
-<<<<<<< HEAD
-             * @param {function(Api.Revision):string|Api.Params.EditPage} transform Callback that prepares the edit
+             * @param {Api.EditTransform} transform Callback that prepares the edit
              * @returns {JQuery.Promise<Api.Response.Edit>} Edit API response
-             * @see https://doc.wikimedia.org/mediawiki-core/master/js/#!/api/mw.Api.plugin.edit-method-edit
-             */
-            edit(
-                title: TitleLike,
-                transform: (revision: Api.Revision) => string | Api.Params.EditPage
-            ): JQuery.Promise<Api.Response.Edit>;
-=======
-             * @param {Api.EditTransform} transform Callback that prepares the edit
-             * @returns {JQuery.Promise<EditResult>} Edit API response
              * @see https://doc.wikimedia.org/mediawiki-core/master/js/mw.Api.html#edit
              */
-            edit(title: TitleLike, transform: Api.EditTransform): JQuery.Promise<EditResult>;
->>>>>>> 37969255
+            edit(title: TitleLike, transform: Api.EditTransform): JQuery.Promise<Api.Response.Edit>;
 
             /**
              * Perform API get request. See {@link ajax()} for details.
              *
-<<<<<<< HEAD
-             * @param {TitleLike} title Target page
-             * @param {string} header
-             * @param {string} message Wikitext message
-             * @param {Api.Params.EditPage} additionalParams Additional API parameters
+             * @param {Api.UnknownParams} parameters
+             * @param {JQuery.AjaxSettings} [ajaxOptions]
              * @returns {JQuery.Promise<Api.Response>}
-             * @see https://doc.wikimedia.org/mediawiki-core/master/js/#!/api/mw.Api.plugin.edit-method-newSection
-             */
-            newSection(
-                title: TitleLike,
-                header: string,
-                message: string,
-                additionalParams?: Api.Params.EditPage
-            ): JQuery.Promise<Api.Response>;
-=======
-             * @param {UnknownApiParams} parameters
-             * @param {JQuery.AjaxSettings} [ajaxOptions]
-             * @returns {JQuery.Promise<ApiResponse>}
              * @see https://doc.wikimedia.org/mediawiki-core/master/js/mw.Api.html#get
              */
             get(
-                parameters: UnknownApiParams,
+                parameters: Api.UnknownParams,
                 ajaxOptions?: JQuery.AjaxSettings
-            ): JQuery.Promise<ApiResponse>;
->>>>>>> 37969255
+            ): JQuery.Promise<Api.Response>;
 
             /**
              * Get the categories that a particular page on the wiki belongs to.
              *
-<<<<<<< HEAD
-             * @since 1.27
-             * @returns {JQuery.Promise<Api.UserInfo>}
-             * @see https://doc.wikimedia.org/mediawiki-core/master/js/#!/api/mw.Api.plugin.user-method-getUserInfo
-             */
-            getUserInfo(): JQuery.Promise<Api.UserInfo>;
-=======
              * @param {TitleLike} title
              * @returns {JQuery.Promise<false|Title[]>} Promise that resolves with an array of category titles, or with false if the title was not found.
              * @see https://doc.wikimedia.org/mediawiki-core/master/js/mw.Api.html#getCategories
              */
             getCategories(title: TitleLike): JQuery.Promise<false | Title[]>;
->>>>>>> 37969255
 
             /**
              * Get a list of categories that match a certain prefix.
              *
              * E.g. given "Foo", return "Food", "Foolish people", "Foosball tables"...
              *
-<<<<<<< HEAD
-             * @since 1.27
-             * @param {Api.UnknownParams} query Query parameters. The object will not be changed
-             * @returns {Api.AssertUser}
-             * @see https://doc.wikimedia.org/mediawiki-core/master/js/#!/api/mw.Api.plugin.user-method-assertCurrentUser
-             */
-            assertCurrentUser<T extends Api.UnknownParams>(
-                query: T
-            ): Omit<T, keyof Api.AssertUser> & Api.AssertUser;
-=======
              * @param {string} prefix Prefix to match.
              * @returns {JQuery.Promise<string[]>} Promise that resolves with an array of matched categories
              * @see https://doc.wikimedia.org/mediawiki-core/master/js/mw.Api.html#getCategoriesByPrefix
              */
             getCategoriesByPrefix(prefix: string): JQuery.Promise<string[]>;
->>>>>>> 37969255
 
             /**
              * API helper to grab a csrf token.
              *
-<<<<<<< HEAD
-             * @param {string} name
-             * @param {string|null} value
-             * @returns {JQuery.Promise<Api.Response>}
-             * @see https://doc.wikimedia.org/mediawiki-core/master/js/#!/api/mw.Api.plugin.options-method-saveOption
-             */
-            saveOption(name: string, value: string | null): JQuery.Promise<Api.Response>;
-
-            /**
-             * Asynchronously save the values of user options using the [Api.Options API](https://www.mediawiki.org/wiki/API:Api.Options).
-             *
-             * If a value of `null` is provided, the given option will be reset to the default value.
-=======
              * @returns {JQuery.Promise<string>} Received token.
              * @see https://doc.wikimedia.org/mediawiki-core/master/js/mw.Api.html#getEditToken
              */
@@ -631,7 +298,6 @@
             /**
              * Given an API response indicating an error, get a jQuery object containing a human-readable
              * error message that you can display somewhere on the page.
->>>>>>> 37969255
              *
              * For better quality of error messages, it's recommended to use the following options in your
              * API queries:
@@ -645,13 +311,6 @@
              * Error messages, particularly for editing pages, may consist of multiple paragraphs of text.
              * Your user interface should have enough space for that.
              *
-<<<<<<< HEAD
-             * @param {Object.<string, string|null>} options Api.Options as a `{ name: value, … }` object
-             * @returns {JQuery.Promise<Api.Response>}
-             * @see https://doc.wikimedia.org/mediawiki-core/master/js/#!/api/mw.Api.plugin.options-method-saveOptions
-             */
-            saveOptions(options: Record<string, string | null>): JQuery.Promise<Api.Response>;
-=======
              * @example
              * ```js
              * var api = new mw.Api();
@@ -666,113 +325,66 @@
              *     mw.notify( api.getErrorMessage( data ), { type: 'error' } );
              * } );
              * ```
-             * @param {ApiResponse} data API response indicating an error
+             * @param {Api.Response} data API response indicating an error
              * @returns {JQuery} Error messages, each wrapped in a `<div>`
              * @see https://doc.wikimedia.org/mediawiki-core/master/js/mw.Api.html#getErrorMessage
              */
-            getErrorMessage(data: ApiResponse): JQuery;
->>>>>>> 37969255
+            getErrorMessage(data: Api.Response): JQuery;
 
             /**
              * Get a set of messages.
              *
-<<<<<<< HEAD
-             * @since 1.35 - expiry parameter can be passed when Watchlist Expiry is enabled
-             * @param {TypeOrUnionArray<TitleLike>} pages
-             * @param {string} [expiry]
-             * @returns {JQuery.Promise<TypeOrArray<Api.WatchedPage>>}
-             * @see https://doc.wikimedia.org/mediawiki-core/master/js/#!/api/mw.Api.plugin.watch-method-watch
-             */
-            watch<P extends TypeOrUnionArray<TitleLike>>(
-                pages: P,
-                expiry?: string
-            ): JQuery.Promise<ReplaceValue<P, TitleLike, Api.WatchedPage>>;
-=======
-             * @since 1.27
-             * @param {string|string[]} messages Messages to retrieve
-             * @param {ApiQueryAllMessagesParams} [options] Additional parameters for the API call
-             * @returns {JQuery.Promise<Object.<string, string>>}
-             * @see https://doc.wikimedia.org/mediawiki-core/master/js/mw.Api.html#getMessages
-             */
-            getMessages<T extends string>(
-                messages: T | T[],
-                options?: ApiQueryAllMessagesParams
-            ): JQuery.Promise<Partial<Record<T, string>>>;
->>>>>>> 37969255
-
-            /**
-             * Get a token for a certain action from the API.
-             *
-<<<<<<< HEAD
-             * @param {TypeOrUnionArray<TitleLike>} pages
-             * @returns {JQuery.Promise<TypeOrArray<Api.WatchedPage>>}
-             * @see https://doc.wikimedia.org/mediawiki-core/master/js/#!/api/mw.Api.plugin.watch-method-unwatch
-             */
-            unwatch<P extends TypeOrUnionArray<TitleLike>>(
-                pages: P
-            ): JQuery.Promise<ReplaceValue<P, TitleLike, Api.WatchedPage>>;
-=======
-             * @since 1.22
-             * @param {string} type Token type
-             * @param {ApiQueryTokensParams|ApiAssert} [additionalParams] Additional parameters for the API (since 1.35). When given a string, it's treated as the `assert` parameter (since 1.25).
-             * @returns {JQuery.Promise<string>} Received token.
-             * @see https://doc.wikimedia.org/mediawiki-core/master/js/mw.Api.html#getToken
-             */
-            getToken(
-                type: ApiTokenType,
-                additionalParams?: ApiQueryTokensParams | ApiAssert
-            ): JQuery.Promise<string>;
-            /** @deprecated Use "csrf" instead */
-            getToken(
-                type: ApiLegacyTokenType,
-                additionalParams?: ApiQueryTokensParams | ApiAssert
-            ): JQuery.Promise<string>;
-            getToken(
-                type: string,
-                additionalParams?: ApiQueryTokensParams | ApiAssert
-            ): JQuery.Promise<string>;
->>>>>>> 37969255
-
-            /**
-             * Get the current user's groups and rights.
-             *
-<<<<<<< HEAD
-             * @param {TitleLike} content Content to parse, either as a wikitext string or a mw.Title
-             * @param {Api.Params.Parse} [additionalParams] Parameters object to set custom settings, e.g.
-             *   redirects, sectionpreview.  prop should not be overridden.
-             * @returns {JQuery.Promise<string>} Parsed HTML of `wikitext`.
-             * @see https://doc.wikimedia.org/mediawiki-core/master/js/#!/api/mw.Api.plugin.parse-method-parse
-             */
-            parse(content: TitleLike, additionalParams?: Api.Params.Parse): JQuery.Promise<string>;
-=======
-             * @since 1.27
-             * @returns {JQuery.Promise<Api.UserInfo>}
-             * @see https://doc.wikimedia.org/mediawiki-core/master/js/mw.Api.html#getUserInfo
-             */
-            getUserInfo(): JQuery.Promise<Api.UserInfo>;
->>>>>>> 37969255
-
-            /**
-             * Determine if a category exists.
-             *
-<<<<<<< HEAD
              * @since 1.27
              * @param {string|string[]} messages Messages to retrieve
              * @param {Api.Params.Query.AllMessages} [options] Additional parameters for the API call
              * @returns {JQuery.Promise<Object.<string, string>>}
-             * @see https://doc.wikimedia.org/mediawiki-core/master/js/#!/api/mw.Api.plugin.messages-method-getMessages
+             * @see https://doc.wikimedia.org/mediawiki-core/master/js/mw.Api.html#getMessages
              */
             getMessages<T extends string>(
                 messages: T | T[],
                 options?: Api.Params.Query.AllMessages
             ): JQuery.Promise<Partial<Record<T, string>>>;
-=======
+
+            /**
+             * Get a token for a certain action from the API.
+             *
+             * @since 1.22
+             * @param {string} type Token type
+             * @param {Api.Params.Query.Tokens|Api.Assert} [additionalParams] Additional parameters for the API (since 1.35). When given a string, it's treated as the `assert` parameter (since 1.25).
+             * @returns {JQuery.Promise<string>} Received token.
+             * @see https://doc.wikimedia.org/mediawiki-core/master/js/mw.Api.html#getToken
+             */
+            getToken(
+                type: Api.TokenType,
+                additionalParams?: Api.Params.Query.Tokens | Api.Assert
+            ): JQuery.Promise<string>;
+            /** @deprecated Use "csrf" instead */
+            getToken(
+                type: Api.LegacyTokenType,
+                additionalParams?: Api.Params.Query.Tokens | Api.Assert
+            ): JQuery.Promise<string>;
+            getToken(
+                type: string,
+                additionalParams?: Api.Params.Query.Tokens | Api.Assert
+            ): JQuery.Promise<string>;
+
+            /**
+             * Get the current user's groups and rights.
+             *
+             * @since 1.27
+             * @returns {JQuery.Promise<Api.UserInfo>}
+             * @see https://doc.wikimedia.org/mediawiki-core/master/js/mw.Api.html#getUserInfo
+             */
+            getUserInfo(): JQuery.Promise<Api.UserInfo>;
+
+            /**
+             * Determine if a category exists.
+             *
              * @param {TitleLike} title
              * @returns {JQuery.Promise<boolean>} Promise that resolves with a boolean indicating whether the category exists.
              * @see https://doc.wikimedia.org/mediawiki-core/master/js/mw.Api.html#isCategory
              */
             isCategory(title: TitleLike): JQuery.Promise<boolean>;
->>>>>>> 37969255
 
             /**
              * Load a set of messages and add them to {@link mw.messages}.
@@ -792,34 +404,24 @@
              * are loaded. If all messages are known, the returned promise is resolved immediately.
              *
              * @since 1.27
-<<<<<<< HEAD
-             * @param {string[]} messages Messages to retrieve
-             * @param {Api.Params.Query.AllMessages} [options] Additional parameters for the API call
-=======
              * @since 1.42 - accepts a single string message as parameter.
              * @param {string|string[]} messages Messages to retrieve
-             * @param {ApiQueryAllMessagesParams} [options] Additional parameters for the API call
->>>>>>> 37969255
+             * @param {Api.Params.Query.AllMessages} [options] Additional parameters for the API call
              * @returns {JQuery.Promise<boolean>}
              * @see https://doc.wikimedia.org/mediawiki-core/master/js/mw.Api.html#loadMessagesIfMissing
              */
             loadMessagesIfMissing(
-<<<<<<< HEAD
-                messages: string[],
+                messages: string | string[],
                 options?: Api.Params.Query.AllMessages
-=======
-                messages: string | string[],
-                options?: ApiQueryAllMessagesParams
->>>>>>> 37969255
             ): JQuery.Promise<boolean>;
 
             /**
              * @param {string} username
              * @param {string} password
-             * @returns {JQuery.Promise<ApiResponse>} See {@link post()}
+             * @returns {JQuery.Promise<Api.Response>} See {@link post()}
              * @see https://doc.wikimedia.org/mediawiki-core/master/js/mw.Api.html#login
              */
-            login(username: string, password: string): JQuery.Promise<ApiResponse>;
+            login(username: string, password: string): JQuery.Promise<Api.Response>;
 
             /**
              * Post a new section to the page.
@@ -827,53 +429,53 @@
              * @param {TitleLike} title Target page
              * @param {string} header
              * @param {string} message Wikitext message
-             * @param {ApiEditPageParams} additionalParams Additional API parameters
-             * @returns {JQuery.Promise<ApiResponse>} See {@link postWithEditToken}
+             * @param {Api.Params.EditPage} additionalParams Additional API parameters
+             * @returns {JQuery.Promise<Api.Response>} See {@link postWithEditToken}
              * @see https://doc.wikimedia.org/mediawiki-core/master/js/mw.Api.html#newSection
              */
             newSection(
                 title: TitleLike,
                 header: string,
                 message: string,
-                additionalParams?: ApiEditPageParams
-            ): JQuery.Promise<ApiResponse>;
+                additionalParams?: Api.Params.EditPage
+            ): JQuery.Promise<Api.Response>;
 
             /**
              * Convenience method for `action=parse`.
              *
              * @param {TitleLike} content Content to parse, either as a wikitext string or a {@link mw.Title}
-             * @param {ApiParseParams} [additionalParams] Parameters object to set custom settings, e.g.
+             * @param {Api.Params.Parse} [additionalParams] Parameters object to set custom settings, e.g.
              *  `redirects`, `sectionpreview`. `prop` should not be overridden.
              * @returns {JQuery.Promise<string>} Promise that resolves with the parsed HTML of `wikitext`
              * @see https://doc.wikimedia.org/mediawiki-core/master/js/mw.Api.html#parse
              */
-            parse(content: TitleLike, additionalParams?: ApiParseParams): JQuery.Promise<string>;
+            parse(content: TitleLike, additionalParams?: Api.Params.Parse): JQuery.Promise<string>;
 
             /**
              * Perform API post request. See {@link ajax()} for details.
              *
-             * @param {UnknownApiParams} parameters
+             * @param {Api.UnknownParams} parameters
              * @param {JQuery.AjaxSettings} [ajaxOptions]
-             * @returns {JQuery.Promise<ApiResponse>}
+             * @returns {JQuery.Promise<Api.Response>}
              * @see https://doc.wikimedia.org/mediawiki-core/master/js/mw.Api.html#post
              */
             post(
-                parameters: UnknownApiParams,
+                parameters: Api.UnknownParams,
                 ajaxOptions?: JQuery.AjaxSettings
-            ): JQuery.Promise<ApiResponse>;
+            ): JQuery.Promise<Api.Response>;
 
             /**
              * Post to API with csrf token. If we have no token, get one and try to post. If we have a cached token try using that, and if it fails, blank out the cached token and start over.
              *
-             * @param {UnknownApiParams} params API parameters
+             * @param {Api.UnknownParams} params API parameters
              * @param {JQuery.AjaxSettings} [ajaxOptions]
-             * @returns {JQuery.Promise<ApiResponse>} See {@link post}
+             * @returns {JQuery.Promise<Api.Response>} See {@link post}
              * @see https://doc.wikimedia.org/mediawiki-core/master/js/mw.Api.html#postWithEditToken
              */
             postWithEditToken(
-                params: UnknownApiParams,
+                params: Api.UnknownParams,
                 ajaxOptions?: JQuery.AjaxSettings
-            ): JQuery.Promise<ApiResponse>;
+            ): JQuery.Promise<Api.Response>;
 
             /**
              * Post to API with the specified type of token. If we have no token, get one and try to post.
@@ -890,27 +492,27 @@
              * ```
              * @since 1.22
              * @param {string} tokenType The name of the token, like `options` or `edit`.
-             * @param {UnknownApiParams} params API parameters
+             * @param {Api.UnknownParams} params API parameters
              * @param {JQuery.AjaxSettings} [ajaxOptions]
-             * @returns {JQuery.Promise<ApiResponse>} See {@link post()}
+             * @returns {JQuery.Promise<Api.Response>} See {@link post()}
              * @see https://doc.wikimedia.org/mediawiki-core/master/js/mw.Api.html#postWithToken
              */
             postWithToken(
-                tokenType: ApiTokenType,
-                params: UnknownApiParams,
+                tokenType: Api.TokenType,
+                params: Api.UnknownParams,
                 ajaxOptions?: JQuery.AjaxSettings
-            ): JQuery.Promise<ApiResponse>;
+            ): JQuery.Promise<Api.Response>;
             /** @deprecated Use "csrf" instead */
             postWithToken(
-                tokenType: ApiLegacyTokenType,
-                params: UnknownApiParams,
+                tokenType: Api.LegacyTokenType,
+                params: Api.UnknownParams,
                 ajaxOptions?: JQuery.AjaxSettings
-            ): JQuery.Promise<ApiResponse>;
+            ): JQuery.Promise<Api.Response>;
             postWithToken(
                 tokenType: string,
-                params: UnknownApiParams,
+                params: Api.UnknownParams,
                 ajaxOptions?: JQuery.AjaxSettings
-            ): JQuery.Promise<ApiResponse>;
+            ): JQuery.Promise<Api.Response>;
 
             /**
              * Convenience method for `action=rollback`.
@@ -918,15 +520,9 @@
              * @since 1.28
              * @param {TitleLike} page
              * @param {string} user
-<<<<<<< HEAD
              * @param {Api.Params.Rollback} [params] Additional parameters
-             * @returns {JQuery.Promise<Api.Response.Rollback>}
-             * @see https://doc.wikimedia.org/mediawiki-core/master/js/#!/api/mw.Api.plugin.rollback-method-rollback
-=======
-             * @param {ApiRollbackParams} [params] Additional parameters
              * @returns {JQuery.Promise<RollbackInfo>}
              * @see https://doc.wikimedia.org/mediawiki-core/master/js/mw.Api.html#rollback
->>>>>>> 37969255
              */
             rollback(
                 page: TitleLike,
@@ -938,49 +534,18 @@
              * Asynchronously save the value of a single user option using the API.
              * See {@link saveOptions()}.
              *
-<<<<<<< HEAD
-             * @param {File} file
-             * @param {Api.Params.Upload} data Other upload options, see `action=upload` API docs for more
-             * @param {number} [chunkSize] Size (in bytes) per chunk (default: 5MB)
-             * @param {number} [chunkRetries] Amount of times to retry a failed chunk (default: 1)
-             * @returns {JQuery.Promise<Api.Response>}
-             * @see https://doc.wikimedia.org/mediawiki-core/master/js/#!/api/mw.Api.plugin.upload-method-chunkedUpload
-             */
-            chunkedUpload(
-                file: File,
-                data: Api.Params.Upload,
-                chunkSize?: number,
-                chunkRetries?: number
-            ): JQuery.Promise<Api.Response>;
-=======
              * @param {string} name
              * @param {string|null} value
-             * @returns {JQuery.Promise<ApiResponse>}
+             * @returns {JQuery.Promise<Api.Response>}
              * @see https://doc.wikimedia.org/mediawiki-core/master/js/mw.Api.html#saveOption
              */
-            saveOption(name: string, value: string | null): JQuery.Promise<ApiResponse>;
->>>>>>> 37969255
+            saveOption(name: string, value: string | null): JQuery.Promise<Api.Response>;
 
             /**
              * Asynchronously save the values of user options using the {@link https://www.mediawiki.org/wiki/Special:MyLanguage/API:Options Options API}.
              *
              * If a value of `null` is provided, the given option will be reset to the default value.
              *
-<<<<<<< HEAD
-             * @param {File|HTMLInputElement} file
-             * @param {Api.Params.Upload} [data]
-             * @param {number} [chunkSize] Size (in bytes) per chunk (default: 5MB)
-             * @param {number} [chunkRetries] Amount of times to retry a failed chunk (default: 1)
-             * @returns {JQuery.Promise<Api.FinishUpload>}
-             * @see https://doc.wikimedia.org/mediawiki-core/master/js/#!/api/mw.Api.plugin.upload-method-chunkedUploadToStash
-             */
-            chunkedUploadToStash(
-                file: File | HTMLInputElement,
-                data?: Api.Params.Upload,
-                chunkSize?: number,
-                chunkRetries?: number
-            ): JQuery.Promise<Api.FinishUpload>;
-=======
              * Any warnings returned by the API, including warnings about invalid option names or values,
              * are ignored. However, do not rely on this behavior.
              *
@@ -992,10 +557,10 @@
              * would fail anyway. See T214963.
              *
              * @param {Object.<string, string|null>} options Options as a `{ name: value, … }` object
-             * @returns {JQuery.Promise<ApiResponse>}
+             * @returns {JQuery.Promise<Api.Response>}
              * @see https://doc.wikimedia.org/mediawiki-core/master/js/mw.Api.html#saveOptions
              */
-            saveOptions(options: Record<string, string | null>): JQuery.Promise<ApiResponse>;
+            saveOptions(options: Record<string, string | null>): JQuery.Promise<Api.Response>;
 
             /**
              * Convenience method for `action=watch&unwatch=1`.
@@ -1011,7 +576,6 @@
             unwatch<P extends TypeOrArray<TitleLike>>(
                 pages: P
             ): JQuery.Promise<ReplaceValue<P, TitleLike, Api.WatchedPage>>;
->>>>>>> 37969255
 
             /**
              * Upload a file to MediaWiki.
@@ -1019,15 +583,9 @@
              * The file will be uploaded using AJAX and FormData.
              *
              * @param {File|Blob|HTMLInputElement} file HTML `input type=file` element with a file already inside of it, or a File object.
-<<<<<<< HEAD
              * @param {Api.Params.Upload} data Other upload options, see `action=upload` API docs for more
              * @returns {JQuery.Promise<Api.Response>}
-             * @see https://doc.wikimedia.org/mediawiki-core/master/js/#!/api/mw.Api.plugin.upload-method-upload
-=======
-             * @param {ApiUploadParams} data Other upload options, see `action=upload` API docs for more
-             * @returns {JQuery.Promise<ApiResponse>}
              * @see https://doc.wikimedia.org/mediawiki-core/master/js/mw.Api.html#upload
->>>>>>> 37969255
              */
             upload(
                 file: File | Blob | HTMLInputElement,
@@ -1038,15 +596,9 @@
              * Finish an upload in the stash.
              *
              * @param {string} filekey
-<<<<<<< HEAD
              * @param {Api.Params.Upload} data
              * @returns {JQuery.Promise<Api.Response>}
-             * @see https://doc.wikimedia.org/mediawiki-core/master/js/#!/api/mw.Api.plugin.upload-method-uploadFromStash
-=======
-             * @param {ApiUploadParams} data
-             * @returns {JQuery.Promise<ApiResponse>}
              * @see https://doc.wikimedia.org/mediawiki-core/master/js/mw.Api.html#uploadFromStash
->>>>>>> 37969255
              */
             uploadFromStash(filekey: string, data: Api.Params.Upload): JQuery.Promise<Api.Response>;
 
@@ -1069,16 +621,10 @@
              * } );
              * ```
              * @param {File|HTMLInputElement} file
-<<<<<<< HEAD
              * @param {Api.Params.Upload} [data]
-             * @returns {JQuery.Promise<Api.FinishUpload>}
-             * @see https://doc.wikimedia.org/mediawiki-core/master/js/#!/api/mw.Api.plugin.upload-method-uploadToStash
-=======
-             * @param {ApiUploadParams} [data]
              * @returns {JQuery.Promise<FinishUpload>} Promise that resolves with a
              *  function that should be called to finish the upload.
              * @see https://doc.wikimedia.org/mediawiki-core/master/js/mw.Api.html#uploadToStash
->>>>>>> 37969255
              */
             uploadToStash(
                 file: File | HTMLInputElement,
@@ -1086,13 +632,31 @@
             ): JQuery.Promise<Api.FinishUpload>;
 
             /**
-<<<<<<< HEAD
-             * @param {string} username
-             * @param {string} password
-             * @returns {JQuery.Promise<Api.Response>} See {@link post()}
-             * @see https://doc.wikimedia.org/mediawiki-core/master/js/#!/api/mw.Api.plugin.login-method-login
-             */
-            login(username: string, password: string): JQuery.Promise<Api.Response>;
+             * Convenience method for `action=watch`.
+             *
+             * @since 1.35 - expiry parameter can be passed when Watchlist Expiry is enabled.
+             * @param {TypeOrArray<TitleLike>} pages Full page name or instance of {@link mw.Title}, or an
+             *  array thereof. If an array is passed, the return value passed to the promise will also be an
+             *  array of appropriate objects.
+             * @param {string} [expiry] When the page should expire from the watchlist. If omitted, the
+             *  page will not expire.
+             * @returns {JQuery.Promise<TypeOrArray<Api.WatchedPage>>} A promise that resolves
+             *  with an object (or array of objects) describing each page that was passed in and its
+             *  current watched/unwatched status.
+             * @see https://doc.wikimedia.org/mediawiki-core/master/js/mw.Api.html#watch
+             */
+            watch<P extends TypeOrArray<TitleLike>>(
+                pages: P,
+                expiry?: string
+            ): JQuery.Promise<ReplaceValue<P, TitleLike, Api.WatchedPage>>;
+
+            /**
+             * Massage parameters from the nice format we accept into a format suitable for the API.
+             *
+             * @param {Api.UnknownParams} parameters (modified in-place)
+             * @param {boolean} useUS Whether to use U+001F when joining multi-valued parameters.
+             */
+            private preprocessParameters(parameters: Api.UnknownParams, useUS: boolean): void;
         }
 
         namespace Api {
@@ -1151,7 +715,25 @@
                 // see api_params/index.d.ts
             }
 
+            /**
+             * @see https://doc.wikimedia.org/mediawiki-core/master/js/mw.Api.html#.EditTransform
+             */
+            interface EditTransform {
+                /**
+                 * @param {Revision} revision Current revision
+                 * @returns {string|Params.EditPage|JQuery.Promise<string|Params.EditPage>} New content, object with edit API parameters, or promise providing one of those.
+                 */
+                (revision: Revision):
+                    | string
+                    | Params.EditPage
+                    | JQuery.Promise<string>
+                    | JQuery.Promise<Params.EditPage>;
+            }
+
             interface Revision {
+                /**
+                 * Revision content.
+                 */
                 content: string;
                 timestamp: string;
             }
@@ -1182,9 +764,9 @@
                     }
 
                     interface Changed extends Success {
-                        oldrevid: number;
                         newrevid: number;
                         newtimestamp: string;
+                        oldrevid: number;
                     }
                 }
 
@@ -1204,27 +786,11 @@
                 }
             }
 
-            interface WatchedPage {
-                ns: number;
-                title: string;
-                watched: boolean;
-            }
-
-            interface UserInfo {
-                /**
-                 * User groups that the user belongs to
-                 */
-                groups: string[];
-                /**
-                 * User's rights
-                 */
-                rights: string[];
-            }
-
-            interface AssertUser extends Params {
+            // type alias to fix #45
+            type AssertUser = {
                 assert: "anon" | "user";
                 assertuser: string;
-            }
+            };
 
             interface FinishUpload {
                 /**
@@ -1234,96 +800,29 @@
                  * @returns {JQuery.Promise<Response>} API promise for the final upload.
                  */
                 (data?: Params.Upload): JQuery.Promise<Response>;
-=======
-             * Convenience method for `action=watch`.
-             *
-             * @since 1.35 - expiry parameter can be passed when Watchlist Expiry is enabled.
-             * @param {TypeOrArray<TitleLike>} pages Full page name or instance of {@link mw.Title}, or an
-             *  array thereof. If an array is passed, the return value passed to the promise will also be an
-             *  array of appropriate objects.
-             * @param {string} [expiry] When the page should expire from the watchlist. If omitted, the
-             *  page will not expire.
-             * @returns {JQuery.Promise<TypeOrArray<Api.WatchedPage>>} A promise that resolves
-             *  with an object (or array of objects) describing each page that was passed in and its
-             *  current watched/unwatched status.
-             * @see https://doc.wikimedia.org/mediawiki-core/master/js/mw.Api.html#watch
-             */
-            watch<P extends TypeOrArray<TitleLike>>(
-                pages: P,
-                expiry?: string
-            ): JQuery.Promise<ReplaceValue<P, TitleLike, Api.WatchedPage>>;
-
-            /**
-             * Massage parameters from the nice format we accept into a format suitable for the API.
-             *
-             * @param {UnknownApiParams} parameters (modified in-place)
-             * @param {boolean} useUS Whether to use U+001F when joining multi-valued parameters.
-             */
-            private preprocessParameters(parameters: UnknownApiParams, useUS: boolean): void;
-        }
-
-        namespace Api {
-            /**
-             * @see https://doc.wikimedia.org/mediawiki-core/master/js/mw.Api.html#.EditTransform
-             */
-            interface EditTransform {
-                /**
-                 * @param {Revision} revision Current revision
-                 * @returns {string|ApiEditPageParams|JQuery.Promise<string|ApiEditPageParams>} New content, object with edit API parameters, or promise providing one of those.
-                 */
-                (revision: Revision):
-                    | string
-                    | ApiEditPageParams
-                    | JQuery.Promise<string>
-                    | JQuery.Promise<ApiEditPageParams>;
->>>>>>> 37969255
             }
 
             /**
              * Default options for {@link jQuery.ajax} calls. Can be overridden by passing
              * `options` to {@link mw.Api} constructor.
              *
-<<<<<<< HEAD
-             * @see https://doc.wikimedia.org/mediawiki-core/master/js/#!/api/mw.Api-property-defaultOptions
+             * @see https://doc.wikimedia.org/mediawiki-core/master/js/mw.Api.html#.Options
              */
             interface Options {
                 /**
+                 * Default options for {@link jQuery.ajax}
+                 */
+                ajax?: JQuery.AjaxSettings;
+                /**
                  * Default query parameters for API requests
                  */
-                parameters: UnknownParams;
-                /**
-                 * Default options for {@link jQuery.ajax}
-                 */
-                ajax: JQuery.AjaxSettings;
-=======
-             * @see https://doc.wikimedia.org/mediawiki-core/master/js/mw.Api.html#.Options
-             */
-            interface Options {
-                /**
-                 * Default options for {@link jQuery.ajax}
-                 */
-                ajax?: JQuery.AjaxSettings;
-                /**
-                 * Default query parameters for API requests
-                 */
-                parameters?: UnknownApiParams;
->>>>>>> 37969255
+                parameters?: UnknownParams;
                 /**
                  * Whether to use U+001F when joining multi-valued parameters (since 1.28).
                  * Default is true if ajax.url is not set, false otherwise for compatibility.
                  */
                 useUS?: boolean;
             }
-<<<<<<< HEAD
-        }
-    }
-}
-
-/** @deprecated Use {@link mw.Api.Options} instead */
-export type ApiOptions = mw.Api.Options;
-/** @deprecated Use {@link mw.Api.Response} instead */
-export type ApiResponse = mw.Api.Response;
-=======
 
             /**
              * @see https://doc.wikimedia.org/mediawiki-core/master/js/mw.Api.html#.UserInfo
@@ -1357,8 +856,9 @@
     }
 }
 
-/** @deprecated Use `mw.Api.Options` instead. Note that `ApiOptions` is strictly equivalent to `Required<mw.Api.Options>` as properties are now optional for consistency. */
+/** @deprecated Use {@link mw.Api.Options} instead. Note that `ApiOptions` is strictly equivalent to `Required<mw.Api.Options>` as properties are now optional for consistency. */
 export type ApiOptions = Required<mw.Api.Options>;
->>>>>>> 37969255
+/** @deprecated Use {@link mw.Api.Response} instead */
+export type ApiResponse = mw.Api.Response;
 
 export {};