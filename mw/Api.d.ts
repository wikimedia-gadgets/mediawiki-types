import {
    ApiAssert,
    ApiEditPageParams,
    ApiLegacyTokenType,
    ApiParseParams,
    ApiQueryAllMessagesParams,
    ApiQueryTokensParams,
    ApiRollbackParams,
    ApiTokenType,
    ApiUploadParams,
} from "../api_params";
import { TitleLike } from "./Title";

type Tail<T extends any[]> = T extends [] ? T : T extends [any?, ...infer R] ? R : T;

type TypeOrArray<T> = T extends any ? T | T[] : never; // T[] would be a mixed array
type ReplaceValue<T extends U | U[], U, V> = T extends U[] ? V[] : V;

type UnknownApiParams = Record<string, string | number | boolean | string[] | number[] | undefined>;

export type ApiResponse = Record<string, any>; // it will always be a JSON object, the rest is uncertain ...

interface Revision {
    /**
     * Revision content.
     */
    content: string;
    timestamp: string;
}

type EditResult = EditFailureResult | EditNoChangeResult | EditChangedResult;

interface EditFailureResult {
    result: "Failure";
}

interface EditSuccessResult {
    contentmodel: string | false;
    pageid: number;
    result: "Success";
    tempusercreated?: true;
    tempusercreatedredirect?: string;
    title: string;
    watched?: true;
    watchlistexpiry?: string;
}

interface EditNoChangeResult extends EditSuccessResult {
    nochange: true;
}

interface EditChangedResult extends EditSuccessResult {
    newrevid: number;
    newtimestamp: string;
    oldrevid: number;
}

// type alias to fix #45
type AssertUser =
    | {
          assert: "anon";
      }
    | {
          assert: "user";
          assertUser: string;
      };

interface RollbackInfo {
    /**
     * The revision being restored (the last revision before revision(s) by the reverted user).
     */
    last_revid: number;
    /**
     * The revision being reverted (previously the current revision of the page).
     */
    old_revid: number;
    pageid: number;
    revid: number;
    summary: string;
    title: string;
}

interface FinishUpload {
    /**
     * Call this function to finish the upload.
     *
     * @param {ApiUploadParams} data Additional data for the upload.
     * @returns {mw.Api.Promise<[ApiResponse], mw.Api.RejectArgTuple | [string, ApiResponse]>} API promise for the final upload.
     */
    (data?: ApiUploadParams): mw.Api.Promise<
        [ApiResponse],
        mw.Api.RejectArgTuple | [string, ApiResponse]
    >;
}

declare global {
    namespace mw {
        /**
         * Interact with the MediaWiki API. `mw.Api` is a client library for the
         * {@link https://www.mediawiki.org/wiki/Special:MyLanguage/API:Main_page action API}.
         * An `mw.Api` object represents the API of a MediaWiki site. For the REST API, see {@link mw.Rest}.
         *
         * ```js
         * var api = new mw.Api();
         * api.get( {
         *     action: 'query',
         *     meta: 'userinfo'
         * } ).then( function ( data ) {
         *     console.log( data );
         * } );
         * ```
         *
         * @since 1.25 - multiple values for a parameter can be specified using an array:
         *
         * ```js
         * var api = new mw.Api();
         * api.get( {
         *     action: 'query',
         *     meta: [ 'userinfo', 'siteinfo' ] // same effect as 'userinfo|siteinfo'
         * } ).then( function ( data ) {
         *     console.log( data );
         * } );
         * ```
         *
         * @since 1.26 - boolean values for API parameters can be specified natively. Parameter
         * values set to `false` or `undefined` will be omitted from the request, as required by
         * the API.
         * @see https://doc.wikimedia.org/mediawiki-core/master/js/mw.Api.html
         */
        class Api {
            /**
             * Create an instance of {@link mw.Api}.
             *
             * @param {Api.Options} [options] See {@link mw.Api.Options}. This can also be overridden for
             *  each request by passing them to {@link get()} or {@link post()} (or directly to {@link ajax()}) later on.
             * @see https://doc.wikimedia.org/mediawiki-core/master/js/mw.Api.html#Api
             */
            constructor(options?: Api.Options);

            private defaults: Required<Api.Options>;

            /**
             * Abort all unfinished requests issued by this Api object.
             *
             * @see https://doc.wikimedia.org/mediawiki-core/master/js/mw.Api.html#abort
             */
            abort(): void;

            /**
             * Perform the API call.
             *
             * @param {UnknownApiParams} parameters Parameters to the API. See also {@link mw.Api.Options.parameters}.
             * @param {JQuery.AjaxSettings} [ajaxOptions] Parameters to pass to jQuery.ajax. See also {@link mw.Api.Options.ajax}.
             * @returns {Api.Promise} A promise that settles when the API response is processed.
             *   Has an 'abort' method which can be used to abort the request.
             *
             *   - On success, resolves to `( result, jqXHR )` where `result` is the parsed API response.
             *   - On an API error, rejects with `( code, result, result, jqXHR )` where `code` is the
             *     {@link https://www.mediawiki.org/wiki/Special:MyLanguage/API:Errors_and_warnings API error code}, and `result`
             *     is as above. When there are multiple errors, the code from the first one will be used.
             *     If there is no error code, "unknown" is used.
             *   - On other types of errors, rejects with `( 'http', details )` where `details` is an object
             *     with three fields: `xhr` (the jqXHR object), `textStatus`, and `exception`.
             *     The meaning of the last two fields is as follows:
             *     - When the request is aborted (the abort method of the promise is called), textStatus
             *       and exception are both set to "abort".
             *     - On a network timeout, textStatus and exception are both set to "timeout".
             *     - On a network error, textStatus is "error" and exception is the empty string.
             *     - When the HTTP response code is anything other than 2xx or 304 (the API does not
             *       use such response codes but some intermediate layer might), textStatus is "error"
             *       and exception is the HTTP status text (the text following the status code in the
             *       first line of the server response). For HTTP/2, `exception` is always an empty string.
             *     - When the response is not valid JSON but the previous error conditions aren't met,
             *       textStatus is "parsererror" and exception is the exception object thrown by
             *       {@link JSON.parse}.
             * @see https://doc.wikimedia.org/mediawiki-core/master/js/mw.Api.html#ajax
             */
            ajax(parameters: UnknownApiParams, ajaxOptions?: JQuery.AjaxSettings): Api.Promise;

            /**
             * Extend an API parameter object with an assertion that the user won't change.
             *
             * This is useful for API calls which create new revisions or log entries. When the current
             * page was loaded when the user was logged in, but at the time of the API call the user
             * is not logged in anymore (e.g. due to session expiry), their IP is recorded in the page
             * history or log, which can cause serious privacy issues. Extending the API parameters via
             * this method ensures that that won't happen, by checking the user's identity that was
             * embedded into the page when it was rendered against the active session on the server.
             *
             * When the assertion fails, the API request will fail, with one of the following error codes:
             * - `apierror-assertanonfailed`: when the client-side logic thinks the user is anonymous
             *   but the server thinks it is logged in
             * - `apierror-assertuserfailed`: when the client-side logic thinks the user is logged in but the
             *   server thinks it is anonymous
             * - `apierror-assertnameduserfailed`: when both the client-side logic and the server thinks the
             *   user is logged in but they see it logged in under a different username.
             *
             * @example
             * ```js
             * api.postWithToken( 'csrf', api.assertCurrentUser( { action: 'edit', ... } ) )
             * ```
             * @since 1.27
             * @param {UnknownApiParams} query Query parameters. The object will not be changed
             * @returns {AssertUser}
             * @see https://doc.wikimedia.org/mediawiki-core/master/js/mw.Api.html#assertCurrentUser
             */
            assertCurrentUser<T extends UnknownApiParams>(
                query: T
            ): Omit<T, keyof AssertUser> & AssertUser;

            /**
             * Indicate that the cached token for a certain action of the API is bad.
             *
             * Call this if you get a `badtoken` error when using the token returned by {@link getToken()}.
             * You may also want to use {@link postWithToken()} instead, which invalidates bad cached tokens
             * automatically.
             *
             * @since 1.26
             * @param {string} type Token type
             * @see https://doc.wikimedia.org/mediawiki-core/master/js/mw.Api.html#badToken
             */
            badToken(type: ApiTokenType): void;
            /** @deprecated Use `badToken('csrf')` instead */
            badToken(type: ApiLegacyTokenType): void;
            badToken(type: string): void;

            /**
             * Upload a file in several chunks.
             *
             * @param {File} file
             * @param {ApiUploadParams} data Other upload options, see `action=upload` API docs for more
             * @param {number} [chunkSize] Size (in bytes) per chunk (default: 5MB)
             * @param {number} [chunkRetries] Amount of times to retry a failed chunk (default: 1)
             * @returns {Api.Promise.Upload}
             * @see https://doc.wikimedia.org/mediawiki-core/master/js/mw.Api.html#chunkedUpload
             */
            chunkedUpload(
                file: File,
                data: ApiUploadParams,
                chunkSize?: number,
                chunkRetries?: number
            ): Api.Promise.Upload;

            /**
             * Upload a file to the stash, in chunks.
             *
             * This function will return a promise that will resolve with a function to finish the stash upload.
             * See {@link uploadToStash}.
             *
             * @param {File|HTMLInputElement} file
             * @param {ApiUploadParams} [data]
             * @param {number} [chunkSize] Size (in bytes) per chunk (default: 5MB)
             * @param {number} [chunkRetries] Amount of times to retry a failed chunk (default: 1)
             * @returns {Api.Promise.Upload<[FinishUpload]>} Promise that resolves with a
             *  function that should be called to finish the upload.
             * @see https://doc.wikimedia.org/mediawiki-core/master/js/mw.Api.html#chunkedUploadToStash
             */
            chunkedUploadToStash(
                file: File | HTMLInputElement,
                data?: ApiUploadParams,
                chunkSize?: number,
                chunkRetries?: number
            ): Api.Promise.Upload<[FinishUpload]>;

            /**
             * Create a new page.
             *
             * @example
             * ```js
             * new mw.Api().create( 'Sandbox',
             *     { summary: 'Load sand particles.' },
             *     'Sand.'
             * );
             * ```
             * @since 1.28
             * @param {TitleLike} title Page title
             * @param {ApiEditPageParams} params Edit API parameters
             * @param {string} content Page content
             * @returns {Api.Promise<[EditResult]>} API response
             * @see https://doc.wikimedia.org/mediawiki-core/master/js/mw.Api.html#create
             */
            create(
                title: TitleLike,
                params: ApiEditPageParams,
                content: string
            ): Api.Promise<[EditResult]>;

            /**
             * Edit an existing page.
             *
             * To create a new page, use {@link create()} instead.
             *
             * Simple transformation:
             *
             * ```js
             * new mw.Api()
             *     .edit( 'Sandbox', function ( revision ) {
             *         return revision.content.replace( 'foo', 'bar' );
             *     } )
             *     .then( function () {
             *         console.log( 'Saved!' );
             *     } );
             * ```
             *
             * Set save parameters by returning an object instead of a string:
             *
             * ```js
             * new mw.Api().edit(
             *     'Sandbox',
             *     function ( revision ) {
             *         return {
             *             text: revision.content.replace( 'foo', 'bar' ),
             *             summary: 'Replace "foo" with "bar".',
             *             assert: 'bot',
             *             minor: true
             *         };
             *     }
             * )
             * .then( function () {
             *     console.log( 'Saved!' );
             * } );
             * ```
             *
             * Transform asynchronously by returning a promise.
             *
             * ```js
             * new mw.Api()
             *     .edit( 'Sandbox', function ( revision ) {
             *         return Spelling
             *             .corrections( revision.content )
             *             .then( function ( report ) {
             *                 return {
             *                     text: report.output,
             *                     summary: report.changelog
             *                 };
             *             } );
             *     } )
             *     .then( function () {
             *         console.log( 'Saved!' );
             *     } );
             * ```
             *
             * @since 1.28
             * @param {TitleLike} title Page title
             * @param {Api.EditTransform} transform Callback that prepares the edit
             * @returns {Api.Promise<[EditResult]>} Edit API response
             * @see https://doc.wikimedia.org/mediawiki-core/master/js/mw.Api.html#edit
             */
            edit(title: TitleLike, transform: Api.EditTransform): Api.Promise<[EditResult]>;

            /**
             * Perform API get request. See {@link ajax()} for details.
             *
             * @param {UnknownApiParams} parameters
             * @param {JQuery.AjaxSettings} [ajaxOptions]
             * @returns {Api.Promise}
             * @see https://doc.wikimedia.org/mediawiki-core/master/js/mw.Api.html#get
             */
            get(parameters: UnknownApiParams, ajaxOptions?: JQuery.AjaxSettings): Api.Promise;

            /**
             * Get the categories that a particular page on the wiki belongs to.
             *
             * @param {TitleLike} title
             * @returns {Api.Promise<[false|Title[]]>} Promise that resolves with an array of category titles, or with false if the title was not found.
             * @see https://doc.wikimedia.org/mediawiki-core/master/js/mw.Api.html#getCategories
             */
            getCategories(title: TitleLike): Api.Promise<[false | Title[]]>;

            /**
             * Get a list of categories that match a certain prefix.
             *
             * E.g. given "Foo", return "Food", "Foolish people", "Foosball tables"...
             *
             * @param {string} prefix Prefix to match.
             * @returns {Api.Promise<[string[]]>} Promise that resolves with an array of matched categories
             * @see https://doc.wikimedia.org/mediawiki-core/master/js/mw.Api.html#getCategoriesByPrefix
             */
            getCategoriesByPrefix(prefix: string): Api.Promise<[string[]]>;

            /**
             * API helper to grab a csrf token.
             *
             * @returns {Api.Promise<[string]>} Received token.
             * @see https://doc.wikimedia.org/mediawiki-core/master/js/mw.Api.html#getEditToken
             */
            getEditToken(): Api.Promise<[string]>;

            /**
             * Given an API response indicating an error, get a jQuery object containing a human-readable
             * error message that you can display somewhere on the page.
             *
             * For better quality of error messages, it's recommended to use the following options in your
             * API queries:
             *
             * ```js
             * errorformat: 'html',
             * errorlang: mw.config.get( 'wgUserLanguage' ),
             * errorsuselocal: true,
             * ```
             *
             * Error messages, particularly for editing pages, may consist of multiple paragraphs of text.
             * Your user interface should have enough space for that.
             *
             * @example
             * ```js
             * var api = new mw.Api();
             * // var title = 'Test valid title';
             * var title = 'Test invalid title <>';
             * api.postWithToken( 'watch', {
             *     action: 'watch',
             *     title: title
             * } ).then( function ( data ) {
             *     mw.notify( 'Success!' );
             * }, function ( code, data ) {
             *     mw.notify( api.getErrorMessage( data ), { type: 'error' } );
             * } );
             * ```
             * @param {ApiResponse} data API response indicating an error
             * @returns {JQuery} Error messages, each wrapped in a `<div>`
             * @see https://doc.wikimedia.org/mediawiki-core/master/js/mw.Api.html#getErrorMessage
             */
            getErrorMessage(data: ApiResponse): JQuery;

            /**
             * Get a set of messages.
             *
             * @since 1.27
             * @since 1.37 - accepts a single string message as parameter.
             * @param {string|string[]} messages Messages to retrieve
             * @param {ApiQueryAllMessagesParams} [options] Additional parameters for the API call
             * @returns {Api.Promise<[Object.<string, string>]>}
             * @see https://doc.wikimedia.org/mediawiki-core/master/js/mw.Api.html#getMessages
             */
            getMessages<T extends string>(
                messages: T | T[],
                options?: ApiQueryAllMessagesParams
            ): Api.Promise<[Partial<Record<T, string>>]>;

            /**
             * Get a token for a certain action from the API.
             *
             * @since 1.22
             * @since 1.25 - assert parameter can be passed.
             * @since 1.35 - additional parameters can be passed as an object instead of `assert`.
             * @param {string} type Token type
             * @param {ApiQueryTokensParams|ApiAssert} [additionalParams] Additional parameters for the API. When given a string, it's treated as the `assert` parameter.
             * @returns {Api.Promise<[string]>} Received token.
             * @see https://doc.wikimedia.org/mediawiki-core/master/js/mw.Api.html#getToken
             */
            getToken(
                type: ApiTokenType,
                additionalParams?: ApiQueryTokensParams | ApiAssert
            ): Api.Promise<[string]>;
            /** @deprecated Use `getToken('csrf')` instead */
            getToken(
                type: ApiLegacyTokenType,
                additionalParams?: ApiQueryTokensParams | ApiAssert
            ): Api.Promise<[string]>;
            getToken(
                type: string,
                additionalParams?: ApiQueryTokensParams | ApiAssert
            ): Api.Promise<[string]>;

            /**
             * Get the current user's groups and rights.
             *
             * @since 1.27
             * @returns {Api.Promise<[Api.UserInfo], Api.RejectArgTuple | []>}
             * @see https://doc.wikimedia.org/mediawiki-core/master/js/mw.Api.html#getUserInfo
             */
            getUserInfo(): Api.Promise<[Api.UserInfo], Api.RejectArgTuple | []>;

            /**
             * Determine if a category exists.
             *
             * @param {TitleLike} title
             * @returns {Api.Promise<[boolean]>} Promise that resolves with a boolean indicating whether the category exists.
             * @see https://doc.wikimedia.org/mediawiki-core/master/js/mw.Api.html#isCategory
             */
            isCategory(title: TitleLike): Api.Promise<[boolean]>;

            /**
             * Load a set of messages and add them to {@link mw.messages}.
             *
             * @since 1.37 - accepts a single string message as parameter.
             * @param {string|string[]} messages Messages to retrieve
             * @param {ApiQueryAllMessagesParams} [options] Additional parameters for the API call
             * @returns {Api.Promise<[boolean]>}
             * @see https://doc.wikimedia.org/mediawiki-core/master/js/mw.Api.html#loadMessages
             */
            loadMessages(
                messages: string | string[],
                options?: ApiQueryAllMessagesParams
            ): Api.Promise<[boolean]>;

            /**
             * Load a set of messages and add them to {@link mw.messages}. Only messages that are not already known
             * are loaded. If all messages are known, the returned promise is resolved immediately.
             *
             * @since 1.27
             * @since 1.42 - accepts a single string message as parameter.
             * @param {string|string[]} messages Messages to retrieve
             * @param {ApiQueryAllMessagesParams} [options] Additional parameters for the API call
             * @returns {Api.Promise<[] | [boolean]>}
             * @see https://doc.wikimedia.org/mediawiki-core/master/js/mw.Api.html#loadMessagesIfMissing
             */
            loadMessagesIfMissing(
                messages: string | string[],
                options?: ApiQueryAllMessagesParams
            ): Api.Promise<[] | [boolean]>;

            /**
             * @param {string} username
             * @param {string} password
             * @returns {Api.Promise<[ApiResponse]>} See {@link post()}
             * @see https://doc.wikimedia.org/mediawiki-core/master/js/mw.Api.html#login
             */
            login(username: string, password: string): Api.Promise<[ApiResponse]>;

            /**
             * Post a new section to the page.
             *
             * @param {TitleLike} title Target page
             * @param {string} header
             * @param {string} message Wikitext message
             * @param {ApiEditPageParams} additionalParams Additional API parameters
             * @returns {Api.Promise} See {@link postWithEditToken}
             * @see https://doc.wikimedia.org/mediawiki-core/master/js/mw.Api.html#newSection
             */
            newSection(
                title: TitleLike,
                header: string,
                message: string,
                additionalParams?: ApiEditPageParams
            ): Api.Promise;

            /**
             * Convenience method for `action=parse`.
             *
             * @param {TitleLike} content Content to parse, either as a wikitext string or a {@link mw.Title}
             * @param {ApiParseParams} [additionalParams] Parameters object to set custom settings, e.g.
             *  `redirects`, `sectionpreview`. `prop` should not be overridden.
             * @returns {Api.Promise<[string]>} Promise that resolves with the parsed HTML of `wikitext`
             * @see https://doc.wikimedia.org/mediawiki-core/master/js/mw.Api.html#parse
             */
            parse(content: TitleLike, additionalParams?: ApiParseParams): Api.Promise<[string]>;

            /**
             * Perform API post request. See {@link ajax()} for details.
             *
             * @param {UnknownApiParams} parameters
             * @param {JQuery.AjaxSettings} [ajaxOptions]
             * @returns {Api.Promise}
             * @see https://doc.wikimedia.org/mediawiki-core/master/js/mw.Api.html#post
             */
            post(parameters: UnknownApiParams, ajaxOptions?: JQuery.AjaxSettings): Api.Promise;

            /**
             * Post to API with csrf token. If we have no token, get one and try to post. If we have a cached token try using that, and if it fails, blank out the cached token and start over.
             *
             * @param {UnknownApiParams} params API parameters
             * @param {JQuery.AjaxSettings} [ajaxOptions]
             * @returns {Api.Promise} See {@link post}
             * @see https://doc.wikimedia.org/mediawiki-core/master/js/mw.Api.html#postWithEditToken
             */
            postWithEditToken(
                params: UnknownApiParams,
                ajaxOptions?: JQuery.AjaxSettings
            ): Api.Promise;

            /**
             * Post to API with the specified type of token. If we have no token, get one and try to post.
             * If we already have a cached token, try using that, and if the request fails using the cached token,
             * blank it out and start over.
             *
             * @example <caption>For example, to change a user option, you could do:</caption>
             * ```js
             * new mw.Api().postWithToken( 'csrf', {
             *     action: 'options',
             *     optionname: 'gender',
             *     optionvalue: 'female'
             * } );
             * ```
             * @since 1.22
             * @param {string} tokenType The name of the token, like `options` or `edit`.
             * @param {UnknownApiParams} params API parameters
             * @param {JQuery.AjaxSettings} [ajaxOptions]
             * @returns {Api.Promise} See {@link post()}
             * @see https://doc.wikimedia.org/mediawiki-core/master/js/mw.Api.html#postWithToken
             */
            postWithToken(
                tokenType: ApiTokenType,
                params: UnknownApiParams,
                ajaxOptions?: JQuery.AjaxSettings
            ): Api.Promise;
            /** @deprecated Use `postWithToken('csrf', params)` instead */
            postWithToken(
                tokenType: ApiLegacyTokenType,
                params: UnknownApiParams,
                ajaxOptions?: JQuery.AjaxSettings
            ): Api.Promise;
            postWithToken(
                tokenType: string,
                params: UnknownApiParams,
                ajaxOptions?: JQuery.AjaxSettings
            ): Api.Promise;

            /**
             * Convenience method for `action=rollback`.
             *
             * @since 1.28
             * @param {TitleLike} page
             * @param {string} user
             * @param {ApiRollbackParams} [params] Additional parameters
             * @returns {Api.Promise<[RollbackInfo]>}
             * @see https://doc.wikimedia.org/mediawiki-core/master/js/mw.Api.html#rollback
             */
            rollback(
                page: TitleLike,
                user: string,
                params?: ApiRollbackParams
            ): Api.Promise<[RollbackInfo]>;

            /**
             * Asynchronously save the value of a single user option using the API.
             * See {@link saveOptions()}.
             *
             * @since 1.28 - params parameter can be passed.
             * @param {string} name
             * @param {string|null} value
<<<<<<< HEAD
             * @param {UnknownApiParams} [params] additional parameters for API.
             * @returns {JQuery.Promise<ApiResponse>}
             * @see https://doc.wikimedia.org/mediawiki-core/master/js/mw.Api.html#saveOption
             */
            saveOption(
                name: string,
                value: string | null,
                params?: UnknownApiParams
            ): JQuery.Promise<ApiResponse>;
=======
             * @returns {Api.Promise}
             * @see https://doc.wikimedia.org/mediawiki-core/master/js/mw.Api.html#saveOption
             */
            saveOption(name: string, value: string | null): Api.Promise;
>>>>>>> 4b5e56ca

            /**
             * Asynchronously save the values of user options using the {@link https://www.mediawiki.org/wiki/Special:MyLanguage/API:Options Options API}.
             *
             * If a value of `null` is provided, the given option will be reset to the default value.
             *
             * Any warnings returned by the API, including warnings about invalid option names or values,
             * are ignored. However, do not rely on this behavior.
             *
             * If necessary, the options will be saved using several sequential API requests. Only one promise
             * is always returned that will be resolved when all requests complete.
             *
             * If a request from a previous {@link saveOptions()} call is still pending, this will wait for it to be
             * completed, otherwise MediaWiki gets sad. No requests are sent for anonymous users, as they
             * would fail anyway. See T214963.
             *
             * @since 1.28 - params parameter can be passed.
             * @param {Object.<string, string|null>} options Options as a `{ name: value, … }` object
<<<<<<< HEAD
             * @param {UnknownApiParams} [params] additional parameters for API.
             * @returns {JQuery.Promise<ApiResponse>}
             * @see https://doc.wikimedia.org/mediawiki-core/master/js/mw.Api.html#saveOptions
             */
            saveOptions(
                options: Record<string, string | null>,
                params?: UnknownApiParams
            ): JQuery.Promise<ApiResponse>;
=======
             * @returns {Api.Promise<[] | [ApiResponse, JQuery.jqXHR<ApiResponse>]>}
             * @see https://doc.wikimedia.org/mediawiki-core/master/js/mw.Api.html#saveOptions
             */
            saveOptions<T extends Record<string, string | null>>(
                options: T
            ): Api.Promise<({} extends T ? [] : never) | [ApiResponse, JQuery.jqXHR<ApiResponse>]>;
>>>>>>> 4b5e56ca

            /**
             * Convenience method for `action=watch&unwatch=1`.
             *
             * @param {TypeOrArray<TitleLike>} pages Full page name or instance of {@link mw.Title}, or an
             *  array thereof. If an array is passed, the return value passed to the promise will also be an
             *  array of appropriate objects.
             * @returns {Api.Promise<[TypeOrArray<Api.WatchedPage>]>} A promise that resolves
             *  with an object (or array of objects) describing each page that was passed in and its
             *  current watched/unwatched status.
             * @see https://doc.wikimedia.org/mediawiki-core/master/js/mw.Api.html#unwatch
             */
            unwatch<P extends TypeOrArray<TitleLike>>(
                pages: P
            ): Api.Promise<[ReplaceValue<P, TitleLike, Api.WatchedPage>]>;

            /**
             * Upload a file to MediaWiki.
             *
             * The file will be uploaded using AJAX and FormData.
             *
             * @param {File|Blob|HTMLInputElement} file HTML `input type=file` element with a file already inside of it, or a File object.
             * @param {ApiUploadParams} data Other upload options, see `action=upload` API docs for more
             * @returns {Api.Promise.Upload}
             * @see https://doc.wikimedia.org/mediawiki-core/master/js/mw.Api.html#upload
             */
            upload(file: File | Blob | HTMLInputElement, data: ApiUploadParams): Api.Promise.Upload;

            /**
             * Finish an upload in the stash.
             *
             * @param {string} filekey
             * @param {ApiUploadParams} data
             * @returns {Api.Promise<[ApiResponse], Api.RejectArgTuple | [string, ApiResponse]>}
             * @see https://doc.wikimedia.org/mediawiki-core/master/js/mw.Api.html#uploadFromStash
             */
            uploadFromStash(
                filekey: string,
                data: ApiUploadParams
            ): Api.Promise<[ApiResponse], Api.RejectArgTuple | [string, ApiResponse]>;

            /**
             * Upload a file to the stash.
             *
             * This function will return a promise, which when resolved, will pass back a function
             * to finish the stash upload. You can call that function with an argument containing
             * more, or conflicting, data to pass to the server.
             *
             * @example
             * ```js
             * // upload a file to the stash with a placeholder filename
             * api.uploadToStash( file, { filename: 'testing.png' } ).done( function ( finish ) {
             *     // finish is now the function we can use to finalize the upload
             *     // pass it a new filename from user input to override the initial value
             *     finish( { filename: getFilenameFromUser() } ).done( function ( data ) {
             *         // the upload is complete, data holds the API response
             *     } );
             * } );
             * ```
             * @param {File|HTMLInputElement} file
             * @param {ApiUploadParams} [data]
             * @returns {Api.Promise.Upload<[FinishUpload]>} Promise that resolves with a
             *  function that should be called to finish the upload.
             * @see https://doc.wikimedia.org/mediawiki-core/master/js/mw.Api.html#uploadToStash
             */
            uploadToStash(
                file: File | HTMLInputElement,
                data?: ApiUploadParams
            ): Api.Promise.Upload<[FinishUpload]>;

            /**
             * Convenience method for `action=watch`.
             *
             * @since 1.35 - expiry parameter can be passed when Watchlist Expiry is enabled.
             * @param {TypeOrArray<TitleLike>} pages Full page name or instance of {@link mw.Title}, or an
             *  array thereof. If an array is passed, the return value passed to the promise will also be an
             *  array of appropriate objects.
             * @param {string} [expiry] When the page should expire from the watchlist. If omitted, the
             *  page will not expire.
             * @returns {Api.Promise<[TypeOrArray<Api.WatchedPage>]>} A promise that resolves
             *  with an object (or array of objects) describing each page that was passed in and its
             *  current watched/unwatched status.
             * @see https://doc.wikimedia.org/mediawiki-core/master/js/mw.Api.html#watch
             */
            watch<P extends TypeOrArray<TitleLike>>(
                pages: P,
                expiry?: string
            ): Api.Promise<[ReplaceValue<P, TitleLike, Api.WatchedPage>]>;

            /**
             * Massage parameters from the nice format we accept into a format suitable for the API.
             *
             * @param {UnknownApiParams} parameters (modified in-place)
             * @param {boolean} useUS Whether to use U+001F when joining multi-valued parameters.
             */
            private preprocessParameters(parameters: UnknownApiParams, useUS: boolean): void;
        }

        namespace Api {
            /**
             * @see https://doc.wikimedia.org/mediawiki-core/master/js/mw.Api.html#.EditTransform
             */
            interface EditTransform {
                /**
                 * @param {Revision} revision Current revision
                 * @returns {string|ApiEditPageParams|JQuery.Promise<string|ApiEditPageParams>} New content, object with edit API parameters, or promise providing one of those.
                 */
                (revision: Revision):
                    | string
                    | ApiEditPageParams
                    | JQuery.Promise<string>
                    | JQuery.Promise<ApiEditPageParams>;
            }

            /**
             * Default options for {@link jQuery.ajax} calls. Can be overridden by passing
             * `options` to {@link mw.Api} constructor.
             *
             * @see https://doc.wikimedia.org/mediawiki-core/master/js/mw.Api.html#.Options
             */
            interface Options {
                /**
                 * Default options for {@link jQuery.ajax}
                 */
                ajax?: JQuery.AjaxSettings;
                /**
                 * Default query parameters for API requests
                 */
                parameters?: UnknownApiParams;
                /**
                 * Whether to use U+001F when joining multi-valued parameters (since 1.28).
                 * Default is true if ajax.url is not set, false otherwise for compatibility.
                 */
                useUS?: boolean;
            }

            /**
             * @see https://doc.wikimedia.org/mediawiki-core/master/js/mw.Api.html#.UserInfo
             */
            interface UserInfo {
                /**
                 * User groups that the user belongs to.
                 */
                groups: string[];
                /**
                 * User's rights.
                 */
                rights: string[];
            }

            /**
             * @see https://doc.wikimedia.org/mediawiki-core/master/js/mw.Api.html#.WatchedPage
             */
            interface WatchedPage {
                ns: number;
                /**
                 * Full page name.
                 */
                title: string;
                /**
                 * Whether the page is now watched (true) or unwatched (false).
                 */
                watched: boolean;
            }

            type Arg<
                T extends ArgTuple,
                N extends number,
                TAcc extends never[] = []
            > = false extends (T extends [] ? true : false)
                ? TAcc["length"] extends N
                    ? T[0]
                    : Arg<Tail<T>, N, [...TAcc, never]>
                : never;

            interface PromiseBase<
                TResolve extends ArgTuple,
                TReject extends ArgTuple,
                TNotify extends ArgTuple
            > extends JQuery.PromiseBase<
                        Arg<TResolve, 0>,
                        Arg<TReject, 0>,
                        Arg<TNotify, 0>,
                        Arg<TResolve, 1>,
                        Arg<TReject, 1>,
                        Arg<TNotify, 1>,
                        Arg<TResolve, 2>,
                        Arg<TReject, 2>,
                        Arg<TNotify, 2>,
                        Arg<TResolve, 3>,
                        Arg<TReject, 3>,
                        Arg<TNotify, 3>
                    >,
                    Pick<JQuery.jqXHR, "abort"> {}

            type ArgTuple = [any?, any?, any?, any?];

            type Promise<
                TResolve extends Api.ArgTuple = [ApiResponse, JQuery.jqXHR<ApiResponse>],
                TReject extends Api.ArgTuple = RejectArgTuple,
                TNotify extends Api.ArgTuple = []
            > = PromiseBase<TResolve, TReject, TNotify>;

            type RejectArgTuple =
                | Rest.RejectArgTuple
                | [
                      "ok-but-empty",
                      "OK response but empty result (check HTTP headers?)",
                      "" | null | undefined,
                      JQuery.jqXHR<"" | null | undefined>
                  ]
                | [string, ApiResponse, ApiResponse, JQuery.jqXHR<ApiResponse>];

            namespace Promise {
                type Upload<TResolve extends ArgTuple = [ApiResponse]> = PromiseBase<
                    TResolve,
                    [RejectArgTuple[0], RejectArgTuple[1]],
                    [number]
                >;
            }
        }
    }
}

/** @deprecated Use `mw.Api.Options` instead. Note that `ApiOptions` is strictly equivalent to `Required<mw.Api.Options>` as properties are now optional for consistency. */
export type ApiOptions = Required<mw.Api.Options>;

export {};<|MERGE_RESOLUTION|>--- conflicted
+++ resolved
@@ -629,22 +629,11 @@
              * @since 1.28 - params parameter can be passed.
              * @param {string} name
              * @param {string|null} value
-<<<<<<< HEAD
              * @param {UnknownApiParams} [params] additional parameters for API.
-             * @returns {JQuery.Promise<ApiResponse>}
-             * @see https://doc.wikimedia.org/mediawiki-core/master/js/mw.Api.html#saveOption
-             */
-            saveOption(
-                name: string,
-                value: string | null,
-                params?: UnknownApiParams
-            ): JQuery.Promise<ApiResponse>;
-=======
              * @returns {Api.Promise}
              * @see https://doc.wikimedia.org/mediawiki-core/master/js/mw.Api.html#saveOption
              */
-            saveOption(name: string, value: string | null): Api.Promise;
->>>>>>> 4b5e56ca
+            saveOption(name: string, value: string | null, params?: UnknownApiParams): Api.Promise;
 
             /**
              * Asynchronously save the values of user options using the {@link https://www.mediawiki.org/wiki/Special:MyLanguage/API:Options Options API}.
@@ -663,23 +652,14 @@
              *
              * @since 1.28 - params parameter can be passed.
              * @param {Object.<string, string|null>} options Options as a `{ name: value, … }` object
-<<<<<<< HEAD
              * @param {UnknownApiParams} [params] additional parameters for API.
-             * @returns {JQuery.Promise<ApiResponse>}
-             * @see https://doc.wikimedia.org/mediawiki-core/master/js/mw.Api.html#saveOptions
-             */
-            saveOptions(
-                options: Record<string, string | null>,
-                params?: UnknownApiParams
-            ): JQuery.Promise<ApiResponse>;
-=======
              * @returns {Api.Promise<[] | [ApiResponse, JQuery.jqXHR<ApiResponse>]>}
              * @see https://doc.wikimedia.org/mediawiki-core/master/js/mw.Api.html#saveOptions
              */
             saveOptions<T extends Record<string, string | null>>(
-                options: T
+                options: T,
+                params?: UnknownApiParams
             ): Api.Promise<({} extends T ? [] : never) | [ApiResponse, JQuery.jqXHR<ApiResponse>]>;
->>>>>>> 4b5e56ca
 
             /**
              * Convenience method for `action=watch&unwatch=1`.
