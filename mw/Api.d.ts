import {
    ApiEditPageParams,
    ApiLegacyTokenType,
    ApiParseParams,
    ApiQueryAllMessagesParams,
    ApiRollbackParams,
    ApiTokenType,
    ApiUploadParams,
    ApiAssert,
    ApiQueryTokensParams,
} from "../api_params";
import { TitleLike } from "./Title";
import { UserInfo } from "./user";

<<<<<<< HEAD
=======
type TypeOrArray<T> = T extends any ? T | T[] : never; // T[] would be a mixed array
type ReplaceValue<T extends U | U[], U, V> = T extends U[] ? V[] : V;

type UnknownApiParams = Record<string, string | string[] | boolean | number | number[]>;

export type ApiResponse = Record<string, any>; // it will always be a JSON object, the rest is uncertain ...

interface Revision {
    content: string;
    timestamp: string;
}

type EditResult = EditFailureResult | EditNoChangeResult | EditChangedResult;

interface EditFailureResult {
    result: "Failure";
}

interface EditSuccessResult {
    contentmodel: string | false;
    pageid: number;
    result: "Success";
    tempusercreated?: true;
    tempusercreatedredirect?: string;
    title: string;
    watched?: true;
    watchlistexpiry?: string;
}

interface EditNoChangeResult extends EditSuccessResult {
    nochange: true;
}

interface EditChangedResult extends EditSuccessResult {
    oldrevid: number;
    newrevid: number;
    newtimestamp: string;
}

interface AssertUser {
    assert: "anon" | "user";
    assertUser: string;
}

interface WatchStatus {
    ns: number;
    title: string;
    watched: boolean;
}

interface RollbackInfo {
    /**
     * The revision being restored (the last revision before revision(s) by the reverted user).
     */
    last_revid: number;
    /**
     * The revision being reverted (previously the current revision of the page).
     */
    old_revid: number;
    pageid: number;
    revid: number;
    summary: string;
    title: string;
}

interface FinishUpload {
    /**
     * Call this function to finish the upload.
     *
     * @param {ApiUploadParams} data Additional data for the upload.
     * @returns {JQuery.Promise<ApiResponse>} API promise for the final upload.
     */
    (data?: ApiUploadParams): JQuery.Promise<ApiResponse>;
}

/**
 * Default options for {@link jQuery.ajax} calls. Can be overridden by passing
 * `options` to {@link mw.Api} constructor.
 *
 * @see https://doc.wikimedia.org/mediawiki-core/master/js/#!/api/mw.Api-property-defaultOptions
 */
export interface ApiOptions {
    /**
     * Default query parameters for API requests
     */
    parameters: UnknownApiParams;
    /**
     * Default options for {@link jQuery.ajax}
     */
    ajax: JQuery.AjaxSettings;
    /**
     * Whether to use U+001F when joining multi-valued parameters (since 1.28).
     * Default is true if ajax.url is not set, false otherwise for compatibility.
     */
    useUS?: boolean;
}

>>>>>>> d1b832a3
declare global {
    namespace mw {
        /**
         * @see https://doc.wikimedia.org/mediawiki-core/master/js/#!/api/mw.Api
         */
        class Api {
            /**
             * Constructor to create an object to interact with the API of a particular MediaWiki server. mw.Api objects represent the API of a particular MediaWiki server.
             *
             * ```js
             * var api = new mw.Api();
             * api.get( {
             *     action: 'query',
             *     meta: 'userinfo'
             * } ).done( function ( data ) {
             *     console.log( data );
             * } );
             * ```
             *
             * Since MW 1.25, multiple values for a parameter can be specified using an array:
             *
             * ```js
             * var api = new mw.Api();
             * api.get( {
             *     action: 'query',
             *     meta: [ 'userinfo', 'siteinfo' ] // same effect as 'userinfo|siteinfo'
             * } ).done( function ( data ) {
             *     console.log( data );
             * } );
             * ```
             *
             * Since MW 1.26, boolean values for a parameter can be specified directly. If the value is false or undefined, the parameter will be omitted from the request, as required by the API.
             *
             * @param {Api.Options} [options]
             * @see https://doc.wikimedia.org/mediawiki-core/master/js/#!/api/mw.Api-method-constructor
             */
            constructor(options?: Partial<Api.Options>);

            private defaults: Api.Options;

            /**
             * Abort all unfinished requests issued by this Api object.
             *
             * @see https://doc.wikimedia.org/mediawiki-core/master/js/#!/api/mw.Api-method-abort
             */
            abort(): void;

            /**
             * Perform API get request. See {@link ajax()} for details.
             *
             * @param {Api.UnknownParams} parameters
             * @param {JQuery.AjaxSettings} [ajaxOptions]
             * @returns {JQuery.Promise<Api.Response>}
             * @see https://doc.wikimedia.org/mediawiki-core/master/js/#!/api/mw.Api-method-get
             */
            get(
                parameters: Api.UnknownParams,
                ajaxOptions?: JQuery.AjaxSettings
            ): JQuery.Promise<Api.Response>;

            /**
             * Perform API post request. See {@link ajax()} for details.
             *
             * @param {Api.UnknownParams} parameters
             * @param {JQuery.AjaxSettings} [ajaxOptions]
             * @returns {JQuery.Promise<Api.Response>}
             * @see https://doc.wikimedia.org/mediawiki-core/master/js/#!/api/mw.Api-method-post
             */
            post(
                parameters: Api.UnknownParams,
                ajaxOptions?: JQuery.AjaxSettings
            ): JQuery.Promise<Api.Response>;

            /**
             * Massage parameters from the nice format we accept into a format suitable for the API.
             *
             * @param {Api.UnknownParams} parameters (modified in-place)
             * @param {boolean} useUS Whether to use U+001F when joining multi-valued parameters.
             * @see https://doc.wikimedia.org/mediawiki-core/master/js/#!/api/mw.Api-method-preprocessParameters
             */
            private preprocessParameters(parameters: Api.UnknownParams, useUS: boolean): void;

            /**
             * Perform the API call.
             *
             * @param {Api.UnknownParams} parameters Parameters to the API. See also {@link Api.Options.parameters}
             * @param {JQuery.AjaxSettings} [ajaxOptions] Parameters to pass to jQuery.ajax. See also {@link Api.Options.ajax}
             * @returns {JQuery.Promise<Api.Response>} A promise that settles when the API response is processed.
             *   Has an 'abort' method which can be used to abort the request.
             *
             *   - On success, resolves to `( result, jqXHR )` where `result` is the parsed API response.
             *   - On an API error, rejects with `( code, result, result, jqXHR )` where `code` is the
             *     [API error code](https://www.mediawiki.org/wiki/API:Errors_and_warnings), and `result`
             *     is as above. When there are multiple errors, the code from the first one will be used.
             *     If there is no error code, "unknown" is used.
             *   - On other types of errors, rejects with `( 'http', details )` where `details` is an object
             *     with three fields: `xhr` (the jqXHR object), `textStatus`, and `exception`.
             *     The meaning of the last two fields is as follows:
             *     - When the request is aborted (the abort method of the promise is called), textStatus
             *       and exception are both set to "abort".
             *     - On a network timeout, textStatus and exception are both set to "timeout".
             *     - On a network error, textStatus is "error" and exception is the empty string.
             *     - When the HTTP response code is anything other than 2xx or 304 (the API does not
             *       use such response codes but some intermediate layer might), textStatus is "error"
             *       and exception is the HTTP status text (the text following the status code in the
             *       first line of the server response). For HTTP/2, `exception` is always an empty string.
             *     - When the response is not valid JSON but the previous error conditions aren't met,
             *       textStatus is "parsererror" and exception is the exception object thrown by
             *       `JSON.parse`.
             * @see https://doc.wikimedia.org/mediawiki-core/master/js/#!/api/mw.Api-method-ajax
             */
            ajax(
                parameters: Api.UnknownParams,
                ajaxOptions?: JQuery.AjaxSettings
            ): JQuery.Promise<Api.Response>;

            /**
             * Post to API with the specified type of token. If we have no token, get one and try to post.
             * If we already have a cached token, try using that, and if the request fails using the cached token,
             * blank it out and start over. For example, to change a user option, you could do:
             *
             * ```js
             * new mw.Api().postWithToken( 'csrf', {
             *     action: 'options',
             *     optionname: 'gender',
             *     optionvalue: 'female'
             * } );
             * ```
             *
             * @since 1.22
             * @param {string} tokenType The name of the token, like `options` or `edit`.
             * @param {Api.UnknownParams} params API parameters
             * @param {JQuery.AjaxSettings} [ajaxOptions]
             * @returns {JQuery.Promise<Api.Response>} See {@link post}
             * @see https://doc.wikimedia.org/mediawiki-core/master/js/#!/api/mw.Api-method-postWithToken
             */
            postWithToken(
                tokenType: ApiTokenType,
                params: Api.UnknownParams,
                ajaxOptions?: JQuery.AjaxSettings
            ): JQuery.Promise<Api.Response>;
            /** @deprecated Use "csrf" instead */
            postWithToken(
                tokenType: ApiLegacyTokenType,
                params: Api.UnknownParams,
                ajaxOptions?: JQuery.AjaxSettings
            ): JQuery.Promise<Api.Response>;
            postWithToken(
                tokenType: string,
                params: Api.UnknownParams,
                ajaxOptions?: JQuery.AjaxSettings
            ): JQuery.Promise<Api.Response>;

            /**
             * Get a token for a certain action from the API.
             *
             * @since 1.22
             * @param {string} type Token type
             * @param {ApiQueryTokensParams|ApiAssert} [additionalParams] Additional parameters for the API (since 1.35). When given a string, it's treated as the `assert` parameter (since 1.25)
             * @returns {JQuery.Promise<string>} Received token
             * @see https://doc.wikimedia.org/mediawiki-core/master/js/#!/api/mw.Api-method-getToken
             */
            getToken(
                type: ApiTokenType,
                additionalParams?: ApiQueryTokensParams | ApiAssert
            ): JQuery.Promise<string>;
            /** @deprecated Use "csrf" instead */
            getToken(
                type: ApiLegacyTokenType,
                additionalParams?: ApiQueryTokensParams | ApiAssert
            ): JQuery.Promise<string>;
            getToken(
                type: string,
                additionalParams?: ApiQueryTokensParams | ApiAssert
            ): JQuery.Promise<string>;

            /**
             * Indicate that the cached token for a certain action of the API is bad.
             *
             * Call this if you get a `badtoken` error when using the token returned by `getToken()`.
             * You may also want to use `postWithToken()` instead, which invalidates bad cached tokens
             * automatically.
             *
             * @since 1.26
             * @param {string} type Token type
             * @see https://doc.wikimedia.org/mediawiki-core/master/js/#!/api/mw.Api-method-badToken
             */
            badToken(type: ApiTokenType): void;
            /** @deprecated Use "csrf" instead */
            badToken(type: ApiLegacyTokenType): void;
            badToken(type: string): void;

            /**
             * Given an API response indicating an error, get a jQuery object containing a human-readable
             * error message that you can display somewhere on the page.
             *
             * For better quality of error messages, it's recommended to use the following options in your
             * API queries:
             *
             * ```js
             * errorformat: 'html',
             * errorlang: mw.config.get( 'wgUserLanguage' ),
             * errorsuselocal: true,
             * ```
             *
             * Error messages, particularly for editing pages, may consist of multiple paragraphs of text.
             * Your user interface should have enough space for that.
             *
             * Example usage:
             *
             * ```js
             * var api = new mw.Api();
             * // var title = 'Test valid title';
             * var title = 'Test invalid title <>';
             * api.postWithToken( 'watch', {
             *     action: 'watch',
             *     title: title
             * } ).then( function ( data ) {
             *     mw.notify( 'Success!' );
             * }, function ( code, data ) {
             *     mw.notify( api.getErrorMessage( data ), { type: 'error' } );
             * } );
             * ```
             *
             * @param {Api.Response} data API response indicating an error
             * @returns {JQuery} Error messages, each wrapped in a `<div>`
             * @see https://doc.wikimedia.org/mediawiki-core/master/js/#!/api/mw.Api-method-getErrorMessage
             */
            getErrorMessage(data: Api.Response): JQuery;

            /**
             * Post to API with csrf token. If we have no token, get one and try to post. If we have a cached token try using that, and if it fails, blank out the cached token and start over.
             *
             * @param {Api.UnknownParams} params API parameters
             * @param {JQuery.AjaxSettings} [ajaxOptions] See {@link post}
             * @returns {JQuery.Promise<Api.Response>}
             * @see https://doc.wikimedia.org/mediawiki-core/master/js/#!/api/mw.Api.plugin.edit-method-postWithEditToken
             */
            postWithEditToken(
                params: Api.UnknownParams,
                ajaxOptions?: JQuery.AjaxSettings
            ): JQuery.Promise<Api.Response>;

            /**
             * API helper to grab a csrf token.
             *
             * @returns {JQuery.Promise<string>} Received token.
             * @see https://doc.wikimedia.org/mediawiki-core/master/js/#!/api/mw.Api.plugin.edit-method-getEditToken
             */
            getEditToken(): JQuery.Promise<string>;

            /**
             * Create a new page.
             *
             * Example:
             *
             * ```js
             * new mw.Api().create( 'Sandbox',
             *     { summary: 'Load sand particles.' },
             *     'Sand.'
             * );
             * ```
             *
             * @since 1.28
             * @param {TitleLike} title Page title
             * @param {ApiEditPageParams} params Edit API parameters
             * @param {string} content Page content
             * @returns {JQuery.Promise<Api.EditResult>} API response
             * @see https://doc.wikimedia.org/mediawiki-core/master/js/#!/api/mw.Api.plugin.edit-method-create
             */
            create(
                title: TitleLike,
                params: ApiEditPageParams,
                content: string
            ): JQuery.Promise<Api.EditResult>;

            /**
             * Edit an existing page.
             *
             * To create a new page, use create() instead.
             *
             * Simple transformation:
             *
             * ```js
             * new mw.Api()
             *     .edit( 'Sandbox', function ( revision ) {
             *         return revision.content.replace( 'foo', 'bar' );
             *     } )
             *     .then( function () {
             *         console.log( 'Saved!' );
             *     } );
             * ```
             *
             * Set save parameters by returning an object instead of a string:
             *
             * ```js
             * new mw.Api().edit(
             *     'Sandbox',
             *     function ( revision ) {
             *         return {
             *             text: revision.content.replace( 'foo', 'bar' ),
             *             summary: 'Replace "foo" with "bar".',
             *             assert: 'bot',
             *             minor: true
             *         };
             *     }
             * )
             * .then( function () {
             *     console.log( 'Saved!' );
             * } );
             * ```
             *
             * Transform asynchronously by returning a promise.
             *
             * ```js
             * new mw.Api()
             *     .edit( 'Sandbox', function ( revision ) {
             *         return Spelling
             *             .corrections( revision.content )
             *             .then( function ( report ) {
             *                 return {
             *                     text: report.output,
             *                     summary: report.changelog
             *                 };
             *             } );
             *     } )
             *     .then( function () {
             *         console.log( 'Saved!' );
             *     } );
             * ```
             *
             * @since 1.28
             * @param {TitleLike} title Page title
             * @param {function(Api.Revision):string|ApiEditPageParams} transform Callback that prepares the edit
             * @returns {JQuery.Promise<Api.EditResult>} Edit API response
             * @see https://doc.wikimedia.org/mediawiki-core/master/js/#!/api/mw.Api.plugin.edit-method-edit
             */
            edit(
                title: TitleLike,
                transform: (revision: Api.Revision) => string | ApiEditPageParams
            ): JQuery.Promise<Api.EditResult>;

            /**
             * Post a new section to the page.
             *
             * @param {TitleLike} title Target page
             * @param {string} header
             * @param {string} message Wikitext message
             * @param {ApiEditPageParams} additionalParams Additional API parameters
             * @returns {JQuery.Promise<Api.Response>}
             * @see https://doc.wikimedia.org/mediawiki-core/master/js/#!/api/mw.Api.plugin.edit-method-newSection
             */
            newSection(
                title: TitleLike,
                header: string,
                message: string,
                additionalParams?: ApiEditPageParams
            ): JQuery.Promise<Api.Response>;

            /**
             * Get the current user's groups and rights.
             *
             * @since 1.27
             * @returns {JQuery.Promise<UserInfo>}
             * @see https://doc.wikimedia.org/mediawiki-core/master/js/#!/api/mw.Api.plugin.user-method-getUserInfo
             */
            getUserInfo(): JQuery.Promise<UserInfo>;

            /**
             * Extend an API parameter object with an assertion that the user won't change.
             *
             * This is useful for API calls which create new revisions or log entries. When the current page was loaded when the user was logged in, but at the time of the API call the user is not logged in anymore (e.g. due to session expiry), their IP is recorded in the page history or log, which can cause serious privacy issues. Extending the API parameters via this method ensures that that won't happen, by checking the user's identity that was embedded into the page when it was rendered against the active session on the server.
             *
             * Use it like this: `api.postWithToken( 'csrf', api.assertCurrentUser( { action: 'edit', ... } ) )`. When the assertion fails, the API request will fail, with one of the following error codes:
             * * `apierror-assertanonfailed`: when the client-side logic thinks the user is anonymous but the server thinks it is logged in
             * * `apierror-assertuserfailed`: when the client-side logic thinks the user is logged in but the server thinks it is anonymous
             * * `apierror-assertnameduserfailed`: when both the client-side logic and the server thinks the user is logged in but they see it logged in under a different username.
             *
             * @since 1.27
             * @param {Api.UnknownParams} query Query parameters. The object will not be changed
             * @returns {Api.AssertUser}
             * @see https://doc.wikimedia.org/mediawiki-core/master/js/#!/api/mw.Api.plugin.user-method-assertCurrentUser
             */
            assertCurrentUser<T extends Api.UnknownParams>(
                query: T
            ): Omit<T, keyof Api.AssertUser> & Api.AssertUser;

            /**
             * Asynchronously save the value of a single user option using the API. See `saveOptions()`.
             *
             * @param {string} name
             * @param {string|null} value
             * @returns {JQuery.Promise<Api.Response>}
             * @see https://doc.wikimedia.org/mediawiki-core/master/js/#!/api/mw.Api.plugin.options-method-saveOption
             */
            saveOption(name: string, value: string | null): JQuery.Promise<Api.Response>;

            /**
             * Asynchronously save the values of user options using the [Api.Options API](https://www.mediawiki.org/wiki/API:Api.Options).
             *
             * If a value of `null` is provided, the given option will be reset to the default value.
             *
             * Any warnings returned by the API, including warnings about invalid option names or values, are ignored. However, do not rely on this behavior.
             *
             * If necessary, the options will be saved using several sequential API requests. Only one promise is always returned that will be resolved when all requests complete.
             *
             * If a request from a previous `saveOptions()` call is still pending, this will wait for it to be completed, otherwise MediaWiki gets sad. No requests are sent for anonymous users, as they would fail anyway. See T214963.
             *
             * @param {Object.<string, string|null>} options Api.Options as a `{ name: value, … }` object
             * @returns {JQuery.Promise<Api.Response>}
             * @see https://doc.wikimedia.org/mediawiki-core/master/js/#!/api/mw.Api.plugin.options-method-saveOptions
             */
            saveOptions(options: Record<string, string | null>): JQuery.Promise<Api.Response>;

            /**
             * Convenience method for `action=watch`.
             *
             * @since 1.35 - expiry parameter can be passed when Watchlist Expiry is enabled
             * @param {TypeOrUnionArray<TitleLike>} pages
             * @param {string} [expiry]
             * @returns {JQuery.Promise<TypeOrArray<Api.WatchStatus>>}
             * @see https://doc.wikimedia.org/mediawiki-core/master/js/#!/api/mw.Api.plugin.watch-method-watch
             */
            watch<P extends TypeOrUnionArray<TitleLike>>(
                pages: P,
                expiry?: string
            ): JQuery.Promise<ReplaceValue<P, TitleLike, Api.WatchStatus>>;

            /**
             * Convenience method for `action=watch&unwatch=1`.
             *
             * @param {TypeOrUnionArray<TitleLike>} pages
             * @returns {JQuery.Promise<TypeOrArray<Api.WatchStatus>>}
             * @see https://doc.wikimedia.org/mediawiki-core/master/js/#!/api/mw.Api.plugin.watch-method-unwatch
             */
            unwatch<P extends TypeOrUnionArray<TitleLike>>(
                pages: P
            ): JQuery.Promise<ReplaceValue<P, TitleLike, Api.WatchStatus>>;

            /**
             * Convenience method for `action=parse`.
             *
             * @param {TitleLike} content Content to parse, either as a wikitext string or a mw.Title
             * @param {ApiParseParams} [additionalParams] Parameters object to set custom settings, e.g.
             *   redirects, sectionpreview.  prop should not be overridden.
             * @returns {JQuery.Promise<string>} Parsed HTML of `wikitext`.
             * @see https://doc.wikimedia.org/mediawiki-core/master/js/#!/api/mw.Api.plugin.parse-method-parse
             */
            parse(content: TitleLike, additionalParams?: ApiParseParams): JQuery.Promise<string>;

            /**
             * Get a set of messages.
             *
             * @since 1.27
             * @param {string|string[]} messages Messages to retrieve
             * @param {ApiQueryAllMessagesParams} [options] Additional parameters for the API call
             * @returns {JQuery.Promise<Object.<string, string>>}
             * @see https://doc.wikimedia.org/mediawiki-core/master/js/#!/api/mw.Api.plugin.messages-method-getMessages
             */
            getMessages<T extends string>(
                messages: T | T[],
                options?: ApiQueryAllMessagesParams
            ): JQuery.Promise<Partial<Record<T, string>>>;

            /**
             * Load a set of messages and add them to `mw.messages`.
             *
             * @param {string|string[]} messages Messages to retrieve
             * @param {ApiQueryAllMessagesParams} [options] Additional parameters for the API call
             * @returns {JQuery.Promise<boolean>}
             * @see https://doc.wikimedia.org/mediawiki-core/master/js/#!/api/mw.Api.plugin.messages-method-loadMessages
             */
            loadMessages(
                messages: string | string[],
                options?: ApiQueryAllMessagesParams
            ): JQuery.Promise<boolean>;

            /**
             * Load a set of messages and add them to `mw.messages`. Only messages that are not already known are loaded. If all messages are known, the returned promise is resolved immediately.
             *
             * @since 1.27
             * @param {string[]} messages Messages to retrieve
             * @param {ApiQueryAllMessagesParams} [options] Additional parameters for the API call
             * @returns {JQuery.Promise<boolean>}
             * @see https://doc.wikimedia.org/mediawiki-core/master/js/#!/api/mw.Api.plugin.messages-method-loadMessagesIfMissing
             */
            loadMessagesIfMissing(
                messages: string[],
                options?: ApiQueryAllMessagesParams
            ): JQuery.Promise<boolean>;

            /**
             * Determine if a category exists.
             *
             * @param {TitleLike} title
             * @returns {JQuery.Promise<boolean>}
             * @see https://doc.wikimedia.org/mediawiki-core/master/js/#!/api/mw.Api.plugin.category-method-isCategory
             */
            isCategory(title: TitleLike): JQuery.Promise<boolean>;

            /**
             * Get a list of categories that match a certain prefix.
             *
             * E.g. given "Foo", return "Food", "Foolish people", "Foosball tables"...
             *
             * @param {string} prefix Prefix to match.
             * @returns {JQuery.Promise<string[]>} Matched categories
             * @see https://doc.wikimedia.org/mediawiki-core/master/js/#!/api/mw.Api.plugin.category-method-getCategoriesByPrefix
             */
            getCategoriesByPrefix(prefix: string): JQuery.Promise<string[]>;

            /**
             * Get the categories that a particular page on the wiki belongs to.
             *
             * @param {TitleLike} title
             * @returns {JQuery.Promise<false|Title[]>} List of category titles or false if title was not found
             * @see https://doc.wikimedia.org/mediawiki-core/master/js/#!/api/mw.Api.plugin.category-method-getCategories
             */
            getCategories(title: TitleLike): JQuery.Promise<false | Title[]>;

            /**
             * Convenience method for `action=rollback`.
             *
             * @since 1.28
             * @param {TitleLike} page
             * @param {string} user
             * @param {ApiRollbackParams} [params] Additional parameters
             * @returns {JQuery.Promise<Api.RollbackInfo>}
             * @see https://doc.wikimedia.org/mediawiki-core/master/js/#!/api/mw.Api.plugin.rollback-method-rollback
             */
            rollback(
                page: TitleLike,
                user: string,
                params?: ApiRollbackParams
            ): JQuery.Promise<Api.RollbackInfo>;

            /**
             * Upload a file in several chunks.
             *
             * @param {File} file
             * @param {ApiUploadParams} data Other upload options, see `action=upload` API docs for more
             * @param {number} [chunkSize] Size (in bytes) per chunk (default: 5MB)
             * @param {number} [chunkRetries] Amount of times to retry a failed chunk (default: 1)
             * @returns {JQuery.Promise<Api.Response>}
             * @see https://doc.wikimedia.org/mediawiki-core/master/js/#!/api/mw.Api.plugin.upload-method-chunkedUpload
             */
            chunkedUpload(
                file: File,
                data: ApiUploadParams,
                chunkSize?: number,
                chunkRetries?: number
            ): JQuery.Promise<Api.Response>;

            /**
             * Upload a file to the stash, in chunks.
             *
             * This function will return a promise that will resolve with a function to finish the stash upload.
             *
             * @param {File|HTMLInputElement} file
             * @param {ApiUploadParams} [data]
             * @param {number} [chunkSize] Size (in bytes) per chunk (default: 5MB)
             * @param {number} [chunkRetries] Amount of times to retry a failed chunk (default: 1)
             * @returns {JQuery.Promise<Api.FinishUpload>}
             * @see https://doc.wikimedia.org/mediawiki-core/master/js/#!/api/mw.Api.plugin.upload-method-chunkedUploadToStash
             */
            chunkedUploadToStash(
                file: File | HTMLInputElement,
                data?: ApiUploadParams,
                chunkSize?: number,
                chunkRetries?: number
            ): JQuery.Promise<Api.FinishUpload>;

            /**
             * Upload a file to MediaWiki.
             *
             * The file will be uploaded using AJAX and FormData.
             *
             * @param {File|Blob|HTMLInputElement} file HTML `input type=file` element with a file already inside of it, or a File object.
             * @param {ApiUploadParams} data Other upload options, see `action=upload` API docs for more
             * @returns {JQuery.Promise<Api.Response>}
             * @see https://doc.wikimedia.org/mediawiki-core/master/js/#!/api/mw.Api.plugin.upload-method-upload
             */
            upload(
                file: File | Blob | HTMLInputElement,
                data: ApiUploadParams
            ): JQuery.Promise<Api.Response>;

            /**
             * Finish an upload in the stash.
             *
             * @param {string} filekey
             * @param {ApiUploadParams} data
             * @returns {JQuery.Promise<Api.Response>}
             * @see https://doc.wikimedia.org/mediawiki-core/master/js/#!/api/mw.Api.plugin.upload-method-uploadFromStash
             */
            uploadFromStash(filekey: string, data: ApiUploadParams): JQuery.Promise<Api.Response>;

            /**
             * Upload a file to the stash.
             *
             * This function will return a promise that will resolve with a function to finish the stash upload. You can call that function with an argument containing more, or conflicting, data to pass to the server. For example:
             *
             * ```js
             * // upload a file to the stash with a placeholder filename
             * api.uploadToStash( file, { filename: 'testing.png' } ).done( function ( finish ) {
             *     // finish is now the function we can use to finalize the upload
             *     // pass it a new filename from user input to override the initial value
             *     finish( { filename: getFilenameFromUser() } ).done( function ( data ) {
             *         // the upload is complete, data holds the API response
             *     } );
             * } );
             * ```
             *
             * @param {File|HTMLInputElement} file
             * @param {ApiUploadParams} [data]
             * @returns {JQuery.Promise<Api.FinishUpload>}
             * @see https://doc.wikimedia.org/mediawiki-core/master/js/#!/api/mw.Api.plugin.upload-method-uploadToStash
             */
            uploadToStash(
                file: File | HTMLInputElement,
                data?: ApiUploadParams
            ): JQuery.Promise<Api.FinishUpload>;

            /**
             * @param {string} username
             * @param {string} password
             * @returns {JQuery.Promise<Api.Response>} See {@link post()}
             * @see https://doc.wikimedia.org/mediawiki-core/master/js/#!/api/mw.Api.plugin.login-method-login
             */
            login(username: string, password: string): JQuery.Promise<Api.Response>;
        }

        namespace Api {
            type UnknownParams = Record<string, string | string[] | boolean | number | number[]>;
            type Response = Record<string, any>; // it will always be a JSON object, the rest is uncertain ...

            interface Revision {
                content: string;
                timestamp: string;
            }

            type EditResult = EditResult.Failure | EditResult.NoChange | EditResult.Changed;

            namespace EditResult {
                interface Failure {
                    result: "Failure";
                }

                interface Success {
                    contentmodel: string | false;
                    pageid: number;
                    result: "Success";
                    tempusercreated?: true;
                    tempusercreatedredirect?: string;
                    title: string;
                    watched?: true;
                    watchlistexpiry?: string;
                }

                interface NoChange extends Success {
                    nochange: true;
                }

                interface Changed extends Success {
                    oldrevid: number;
                    newrevid: number;
                    newtimestamp: string;
                }
            }

            interface AssertUser {
                assert: "anon" | "user";
                assertUser: string;
            }

            interface WatchStatus {
                ns: number;
                title: string;
                watched: boolean;
            }

            interface RollbackInfo {
                /**
                 * The revision being restored (the last revision before revision(s) by the reverted user).
                 */
                last_revid: number;
                /**
                 * The revision being reverted (previously the current revision of the page).
                 */
                old_revid: number;
                pageid: number;
                revid: number;
                summary: string;
                title: string;
            }

            interface FinishUpload {
                /**
                 * Call this function to finish the upload.
                 *
                 * @param {ApiUploadParams} data Additional data for the upload.
                 * @returns {JQuery.Promise<Response>} API promise for the final upload.
                 */
                (data?: ApiUploadParams): JQuery.Promise<Response>;
            }

            /**
             * Default options for {@link jQuery.ajax} calls. Can be overridden by passing
             * `options` to {@link mw.Api} constructor.
             *
             * @see https://doc.wikimedia.org/mediawiki-core/master/js/#!/api/mw.Api-property-defaultOptions
             */
            interface Options {
                /**
                 * Default query parameters for API requests
                 */
                parameters: UnknownParams;
                /**
                 * Default options for {@link jQuery.ajax}
                 */
                ajax: JQuery.AjaxSettings;
                /**
                 * Whether to use U+001F when joining multi-valued parameters (since 1.28).
                 * Default is true if ajax.url is not set, false otherwise for compatibility.
                 */
                useUS?: boolean;
            }
        }
    }
}

/** @deprecated Use {@link mw.Api.Options} instead */
export type ApiOptions = mw.Api.Options;

export {};<|MERGE_RESOLUTION|>--- conflicted
+++ resolved
@@ -12,106 +12,6 @@
 import { TitleLike } from "./Title";
 import { UserInfo } from "./user";
 
-<<<<<<< HEAD
-=======
-type TypeOrArray<T> = T extends any ? T | T[] : never; // T[] would be a mixed array
-type ReplaceValue<T extends U | U[], U, V> = T extends U[] ? V[] : V;
-
-type UnknownApiParams = Record<string, string | string[] | boolean | number | number[]>;
-
-export type ApiResponse = Record<string, any>; // it will always be a JSON object, the rest is uncertain ...
-
-interface Revision {
-    content: string;
-    timestamp: string;
-}
-
-type EditResult = EditFailureResult | EditNoChangeResult | EditChangedResult;
-
-interface EditFailureResult {
-    result: "Failure";
-}
-
-interface EditSuccessResult {
-    contentmodel: string | false;
-    pageid: number;
-    result: "Success";
-    tempusercreated?: true;
-    tempusercreatedredirect?: string;
-    title: string;
-    watched?: true;
-    watchlistexpiry?: string;
-}
-
-interface EditNoChangeResult extends EditSuccessResult {
-    nochange: true;
-}
-
-interface EditChangedResult extends EditSuccessResult {
-    oldrevid: number;
-    newrevid: number;
-    newtimestamp: string;
-}
-
-interface AssertUser {
-    assert: "anon" | "user";
-    assertUser: string;
-}
-
-interface WatchStatus {
-    ns: number;
-    title: string;
-    watched: boolean;
-}
-
-interface RollbackInfo {
-    /**
-     * The revision being restored (the last revision before revision(s) by the reverted user).
-     */
-    last_revid: number;
-    /**
-     * The revision being reverted (previously the current revision of the page).
-     */
-    old_revid: number;
-    pageid: number;
-    revid: number;
-    summary: string;
-    title: string;
-}
-
-interface FinishUpload {
-    /**
-     * Call this function to finish the upload.
-     *
-     * @param {ApiUploadParams} data Additional data for the upload.
-     * @returns {JQuery.Promise<ApiResponse>} API promise for the final upload.
-     */
-    (data?: ApiUploadParams): JQuery.Promise<ApiResponse>;
-}
-
-/**
- * Default options for {@link jQuery.ajax} calls. Can be overridden by passing
- * `options` to {@link mw.Api} constructor.
- *
- * @see https://doc.wikimedia.org/mediawiki-core/master/js/#!/api/mw.Api-property-defaultOptions
- */
-export interface ApiOptions {
-    /**
-     * Default query parameters for API requests
-     */
-    parameters: UnknownApiParams;
-    /**
-     * Default options for {@link jQuery.ajax}
-     */
-    ajax: JQuery.AjaxSettings;
-    /**
-     * Whether to use U+001F when joining multi-valued parameters (since 1.28).
-     * Default is true if ajax.url is not set, false otherwise for compatibility.
-     */
-    useUS?: boolean;
-}
-
->>>>>>> d1b832a3
 declare global {
     namespace mw {
         /**
@@ -845,5 +745,7 @@
 
 /** @deprecated Use {@link mw.Api.Options} instead */
 export type ApiOptions = mw.Api.Options;
+/** @deprecated Use {@link mw.Api.Response} instead */
+export type ApiResponse = mw.Api.Response;
 
 export {};