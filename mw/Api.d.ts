--- conflicted
+++ resolved
@@ -9,92 +9,6 @@
     ApiTokenType,
     ApiUploadParams,
 } from "../api_params";
-<<<<<<< HEAD
-=======
-import { TitleLike } from "./Title";
-
-type Tail<T extends any[]> = T extends [] ? T : T extends [any?, ...infer R] ? R : T;
-
-type TypeOrArray<T> = T extends any ? T | T[] : never; // T[] would be a mixed array
-type ReplaceValue<T extends U | U[], U, V> = T extends U[] ? V[] : V;
-
-type UnknownApiParams = Record<string, string | number | boolean | string[] | number[] | undefined>;
-
-export type ApiResponse = Record<string, any>; // it will always be a JSON object, the rest is uncertain ...
-
-interface Revision {
-    /**
-     * Revision content.
-     */
-    content: string;
-    timestamp: string;
-}
-
-type EditResult = EditFailureResult | EditNoChangeResult | EditChangedResult;
-
-interface EditFailureResult {
-    result: "Failure";
-}
-
-interface EditSuccessResult {
-    contentmodel: string | false;
-    pageid: number;
-    result: "Success";
-    tempusercreated?: true;
-    tempusercreatedredirect?: string;
-    title: string;
-    watched?: true;
-    watchlistexpiry?: string;
-}
-
-interface EditNoChangeResult extends EditSuccessResult {
-    nochange: true;
-}
-
-interface EditChangedResult extends EditSuccessResult {
-    newrevid: number;
-    newtimestamp: string;
-    oldrevid: number;
-}
-
-// type alias to fix #45
-type AssertUser =
-    | {
-          assert: "anon";
-      }
-    | {
-          assert: "user";
-          assertUser: string;
-      };
-
-interface RollbackInfo {
-    /**
-     * The revision being restored (the last revision before revision(s) by the reverted user).
-     */
-    last_revid: number;
-    /**
-     * The revision being reverted (previously the current revision of the page).
-     */
-    old_revid: number;
-    pageid: number;
-    revid: number;
-    summary: string;
-    title: string;
-}
-
-interface FinishUpload {
-    /**
-     * Call this function to finish the upload.
-     *
-     * @param {ApiUploadParams} data Additional data for the upload.
-     * @returns {mw.Api.Promise<[ApiResponse], mw.Api.RejectArgTuple | [string, ApiResponse]>} API promise for the final upload.
-     */
-    (data?: ApiUploadParams): mw.Api.Promise<
-        [ApiResponse],
-        mw.Api.RejectArgTuple | [string, ApiResponse]
-    >;
-}
->>>>>>> 4b5e56ca
 
 declare global {
     namespace mw {
@@ -151,11 +65,7 @@
              *
              * @param {Api.UnknownParams} parameters Parameters to the API. See also {@link mw.Api.Options.parameters}.
              * @param {JQuery.AjaxSettings} [ajaxOptions] Parameters to pass to jQuery.ajax. See also {@link mw.Api.Options.ajax}.
-<<<<<<< HEAD
-             * @returns {JQuery.Promise<Api.UnknownResponse>} A promise that settles when the API response is processed.
-=======
              * @returns {Api.Promise} A promise that settles when the API response is processed.
->>>>>>> 4b5e56ca
              *   Has an 'abort' method which can be used to abort the request.
              *
              *   - On success, resolves to `( result, jqXHR )` where `result` is the parsed API response.
@@ -179,14 +89,7 @@
              *       {@link JSON.parse}.
              * @see https://doc.wikimedia.org/mediawiki-core/master/js/mw.Api.html#ajax
              */
-<<<<<<< HEAD
-            ajax(
-                parameters: Api.UnknownParams,
-                ajaxOptions?: JQuery.AjaxSettings
-            ): JQuery.Promise<Api.UnknownResponse>;
-=======
-            ajax(parameters: UnknownApiParams, ajaxOptions?: JQuery.AjaxSettings): Api.Promise;
->>>>>>> 4b5e56ca
+            ajax(parameters: Api.UnknownParams, ajaxOptions?: JQuery.AjaxSettings): Api.Promise;
 
             /**
              * Extend an API parameter object with an assertion that the user won't change.
@@ -242,11 +145,7 @@
              * @param {ApiUploadParams} data Other upload options, see `action=upload` API docs for more
              * @param {number} [chunkSize] Size (in bytes) per chunk (default: 5MB)
              * @param {number} [chunkRetries] Amount of times to retry a failed chunk (default: 1)
-<<<<<<< HEAD
-             * @returns {JQuery.Promise<Api.UnknownResponse>}
-=======
              * @returns {Api.Promise.Upload}
->>>>>>> 4b5e56ca
              * @see https://doc.wikimedia.org/mediawiki-core/master/js/mw.Api.html#chunkedUpload
              */
             chunkedUpload(
@@ -254,11 +153,7 @@
                 data: ApiUploadParams,
                 chunkSize?: number,
                 chunkRetries?: number
-<<<<<<< HEAD
-            ): JQuery.Promise<Api.UnknownResponse>;
-=======
             ): Api.Promise.Upload;
->>>>>>> 4b5e56ca
 
             /**
              * Upload a file to the stash, in chunks.
@@ -270,11 +165,7 @@
              * @param {ApiUploadParams} [data]
              * @param {number} [chunkSize] Size (in bytes) per chunk (default: 5MB)
              * @param {number} [chunkRetries] Amount of times to retry a failed chunk (default: 1)
-<<<<<<< HEAD
-             * @returns {JQuery.Promise<Api.FinishUpload>} Promise that resolves with a
-=======
-             * @returns {Api.Promise.Upload<[FinishUpload]>} Promise that resolves with a
->>>>>>> 4b5e56ca
+             * @returns {Api.Promise.Upload<[Api.FinishUpload]>} Promise that resolves with a
              *  function that should be called to finish the upload.
              * @see https://doc.wikimedia.org/mediawiki-core/master/js/mw.Api.html#chunkedUploadToStash
              */
@@ -283,11 +174,7 @@
                 data?: ApiUploadParams,
                 chunkSize?: number,
                 chunkRetries?: number
-<<<<<<< HEAD
-            ): JQuery.Promise<Api.FinishUpload>;
-=======
-            ): Api.Promise.Upload<[FinishUpload]>;
->>>>>>> 4b5e56ca
+            ): Api.Promise.Upload<[Api.FinishUpload]>;
 
             /**
              * Create a new page.
@@ -303,22 +190,14 @@
              * @param {Title.Like} title Page title
              * @param {ApiEditPageParams} params Edit API parameters
              * @param {string} content Page content
-<<<<<<< HEAD
-             * @returns {JQuery.Promise<Api.Response.Edit>} API response
-=======
-             * @returns {Api.Promise<[EditResult]>} API response
->>>>>>> 4b5e56ca
+             * @returns {Api.Promise<[Api.Response.Edit]>} API response
              * @see https://doc.wikimedia.org/mediawiki-core/master/js/mw.Api.html#create
              */
             create(
                 title: Title.Like,
                 params: ApiEditPageParams,
                 content: string
-<<<<<<< HEAD
-            ): JQuery.Promise<Api.Response.Edit>;
-=======
-            ): Api.Promise<[EditResult]>;
->>>>>>> 4b5e56ca
+            ): Api.Promise<[Api.Response.Edit]>;
 
             /**
              * Edit an existing page.
@@ -378,57 +257,29 @@
              * @since 1.28
              * @param {Title.Like} title Page title
              * @param {Api.EditTransform} transform Callback that prepares the edit
-<<<<<<< HEAD
-             * @returns {JQuery.Promise<Api.Response.Edit>} Edit API response
+             * @returns {Api.Promise<[Api.Response.Edit]>} Edit API response
              * @see https://doc.wikimedia.org/mediawiki-core/master/js/mw.Api.html#edit
              */
-            edit(
-                title: Title.Like,
-                transform: Api.EditTransform
-            ): JQuery.Promise<Api.Response.Edit>;
-=======
-             * @returns {Api.Promise<[EditResult]>} Edit API response
-             * @see https://doc.wikimedia.org/mediawiki-core/master/js/mw.Api.html#edit
-             */
-            edit(title: TitleLike, transform: Api.EditTransform): Api.Promise<[EditResult]>;
->>>>>>> 4b5e56ca
+            edit(title: Title.Like, transform: Api.EditTransform): Api.Promise<[Api.Response.Edit]>;
 
             /**
              * Perform API get request. See {@link ajax()} for details.
              *
              * @param {Api.UnknownParams} parameters
              * @param {JQuery.AjaxSettings} [ajaxOptions]
-<<<<<<< HEAD
-             * @returns {JQuery.Promise<Api.UnknownResponse>}
-             * @see https://doc.wikimedia.org/mediawiki-core/master/js/mw.Api.html#get
-             */
-            get(
-                parameters: Api.UnknownParams,
-                ajaxOptions?: JQuery.AjaxSettings
-            ): JQuery.Promise<Api.UnknownResponse>;
-=======
              * @returns {Api.Promise}
              * @see https://doc.wikimedia.org/mediawiki-core/master/js/mw.Api.html#get
              */
-            get(parameters: UnknownApiParams, ajaxOptions?: JQuery.AjaxSettings): Api.Promise;
->>>>>>> 4b5e56ca
+            get(parameters: Api.UnknownParams, ajaxOptions?: JQuery.AjaxSettings): Api.Promise;
 
             /**
              * Get the categories that a particular page on the wiki belongs to.
              *
-<<<<<<< HEAD
              * @param {Title.Like} title
-             * @returns {JQuery.Promise<false|Title[]>} Promise that resolves with an array of category titles, or with false if the title was not found.
-             * @see https://doc.wikimedia.org/mediawiki-core/master/js/mw.Api.html#getCategories
-             */
-            getCategories(title: Title.Like): JQuery.Promise<false | Title[]>;
-=======
-             * @param {TitleLike} title
              * @returns {Api.Promise<[false|Title[]]>} Promise that resolves with an array of category titles, or with false if the title was not found.
              * @see https://doc.wikimedia.org/mediawiki-core/master/js/mw.Api.html#getCategories
              */
-            getCategories(title: TitleLike): Api.Promise<[false | Title[]]>;
->>>>>>> 4b5e56ca
+            getCategories(title: Title.Like): Api.Promise<[false | Title[]]>;
 
             /**
              * Get a list of categories that match a certain prefix.
@@ -507,43 +358,23 @@
              * @since 1.25 - assert parameter can be passed.
              * @since 1.35 - additional parameters can be passed as an object instead of `assert`.
              * @param {string} type Token type
-<<<<<<< HEAD
-             * @param {ApiTokenType|Api.Assert} [additionalParams] Additional parameters for the API. When given a string, it's treated as the `assert` parameter.
-             * @returns {JQuery.Promise<string>} Received token.
-             * @see https://doc.wikimedia.org/mediawiki-core/master/js/mw.Api.html#getToken
-             */
-            getToken(
-                type: Api.TokenType,
-                additionalParams?: ApiTokenType | Api.Assert
-            ): JQuery.Promise<string>;
-            /** @deprecated Use `getToken('csrf')` instead */
-            getToken(
-                type: Api.LegacyTokenType,
-                additionalParams?: ApiTokenType | Api.Assert
-            ): JQuery.Promise<string>;
-            getToken(
-                type: string,
-                additionalParams?: ApiTokenType | Api.Assert
-            ): JQuery.Promise<string>;
-=======
-             * @param {ApiQueryTokensParams|ApiAssert} [additionalParams] Additional parameters for the API. When given a string, it's treated as the `assert` parameter.
+             * @param {ApiQueryTokensParams|Api.Assert} [additionalParams] Additional parameters for the API. When given a string, it's treated as the `assert` parameter.
              * @returns {Api.Promise<[string]>} Received token.
              * @see https://doc.wikimedia.org/mediawiki-core/master/js/mw.Api.html#getToken
              */
             getToken(
                 type: ApiTokenType,
-                additionalParams?: ApiQueryTokensParams | ApiAssert
+                additionalParams?: ApiQueryTokensParams | Api.Assert
             ): Api.Promise<[string]>;
             /** @deprecated Use `getToken('csrf')` instead */
             getToken(
                 type: ApiLegacyTokenType,
-                additionalParams?: ApiQueryTokensParams | ApiAssert
+                additionalParams?: ApiQueryTokensParams | Api.Assert
             ): Api.Promise<[string]>;
             getToken(
                 type: string,
-                additionalParams?: ApiQueryTokensParams | ApiAssert
+                additionalParams?: ApiQueryTokensParams | Api.Assert
             ): Api.Promise<[string]>;
->>>>>>> 4b5e56ca
 
             /**
              * Get the current user's groups and rights.
@@ -557,19 +388,11 @@
             /**
              * Determine if a category exists.
              *
-<<<<<<< HEAD
              * @param {Title.Like} title
-             * @returns {JQuery.Promise<boolean>} Promise that resolves with a boolean indicating whether the category exists.
-             * @see https://doc.wikimedia.org/mediawiki-core/master/js/mw.Api.html#isCategory
-             */
-            isCategory(title: Title.Like): JQuery.Promise<boolean>;
-=======
-             * @param {TitleLike} title
              * @returns {Api.Promise<[boolean]>} Promise that resolves with a boolean indicating whether the category exists.
              * @see https://doc.wikimedia.org/mediawiki-core/master/js/mw.Api.html#isCategory
              */
-            isCategory(title: TitleLike): Api.Promise<[boolean]>;
->>>>>>> 4b5e56ca
+            isCategory(title: Title.Like): Api.Promise<[boolean]>;
 
             /**
              * Load a set of messages and add them to {@link mw.messages}.
@@ -604,17 +427,10 @@
             /**
              * @param {string} username
              * @param {string} password
-<<<<<<< HEAD
-             * @returns {JQuery.Promise<Api.UnknownResponse>} See {@link post()}
+             * @returns {Api.Promise<[Api.UnknownResponse]>} See {@link post()}
              * @see https://doc.wikimedia.org/mediawiki-core/master/js/mw.Api.html#login
              */
-            login(username: string, password: string): JQuery.Promise<Api.UnknownResponse>;
-=======
-             * @returns {Api.Promise<[ApiResponse]>} See {@link post()}
-             * @see https://doc.wikimedia.org/mediawiki-core/master/js/mw.Api.html#login
-             */
-            login(username: string, password: string): Api.Promise<[ApiResponse]>;
->>>>>>> 4b5e56ca
+            login(username: string, password: string): Api.Promise<[Api.UnknownResponse]>;
 
             /**
              * Post a new section to the page.
@@ -623,11 +439,7 @@
              * @param {string} header
              * @param {string} message Wikitext message
              * @param {ApiEditPageParams} additionalParams Additional API parameters
-<<<<<<< HEAD
-             * @returns {JQuery.Promise<Api.UnknownResponse>} See {@link postWithEditToken}
-=======
              * @returns {Api.Promise} See {@link postWithEditToken}
->>>>>>> 4b5e56ca
              * @see https://doc.wikimedia.org/mediawiki-core/master/js/mw.Api.html#newSection
              */
             newSection(
@@ -635,11 +447,7 @@
                 header: string,
                 message: string,
                 additionalParams?: ApiEditPageParams
-<<<<<<< HEAD
-            ): JQuery.Promise<Api.UnknownResponse>;
-=======
             ): Api.Promise;
->>>>>>> 4b5e56ca
 
             /**
              * Convenience method for `action=parse`.
@@ -650,52 +458,30 @@
              * @returns {Api.Promise<[string]>} Promise that resolves with the parsed HTML of `wikitext`
              * @see https://doc.wikimedia.org/mediawiki-core/master/js/mw.Api.html#parse
              */
-<<<<<<< HEAD
-            parse(content: Title.Like, additionalParams?: ApiParseParams): JQuery.Promise<string>;
-=======
-            parse(content: TitleLike, additionalParams?: ApiParseParams): Api.Promise<[string]>;
->>>>>>> 4b5e56ca
+            parse(content: Title.Like, additionalParams?: ApiParseParams): Api.Promise<[string]>;
 
             /**
              * Perform API post request. See {@link ajax()} for details.
              *
              * @param {Api.UnknownParams} parameters
              * @param {JQuery.AjaxSettings} [ajaxOptions]
-<<<<<<< HEAD
-             * @returns {JQuery.Promise<Api.UnknownResponse>}
-             * @see https://doc.wikimedia.org/mediawiki-core/master/js/mw.Api.html#post
-             */
-            post(
-                parameters: Api.UnknownParams,
-                ajaxOptions?: JQuery.AjaxSettings
-            ): JQuery.Promise<Api.UnknownResponse>;
-=======
              * @returns {Api.Promise}
              * @see https://doc.wikimedia.org/mediawiki-core/master/js/mw.Api.html#post
              */
-            post(parameters: UnknownApiParams, ajaxOptions?: JQuery.AjaxSettings): Api.Promise;
->>>>>>> 4b5e56ca
+            post(parameters: Api.UnknownParams, ajaxOptions?: JQuery.AjaxSettings): Api.Promise;
 
             /**
              * Post to API with csrf token. If we have no token, get one and try to post. If we have a cached token try using that, and if it fails, blank out the cached token and start over.
              *
              * @param {Api.UnknownParams} params API parameters
              * @param {JQuery.AjaxSettings} [ajaxOptions]
-<<<<<<< HEAD
-             * @returns {JQuery.Promise<Api.UnknownResponse>} See {@link post}
-=======
              * @returns {Api.Promise} See {@link post}
->>>>>>> 4b5e56ca
              * @see https://doc.wikimedia.org/mediawiki-core/master/js/mw.Api.html#postWithEditToken
              */
             postWithEditToken(
                 params: Api.UnknownParams,
                 ajaxOptions?: JQuery.AjaxSettings
-<<<<<<< HEAD
-            ): JQuery.Promise<Api.UnknownResponse>;
-=======
             ): Api.Promise;
->>>>>>> 4b5e56ca
 
             /**
              * Post to API with the specified type of token. If we have no token, get one and try to post.
@@ -714,41 +500,25 @@
              * @param {string} tokenType The name of the token, like `options` or `edit`.
              * @param {Api.UnknownParams} params API parameters
              * @param {JQuery.AjaxSettings} [ajaxOptions]
-<<<<<<< HEAD
-             * @returns {JQuery.Promise<Api.UnknownResponse>} See {@link post()}
-=======
              * @returns {Api.Promise} See {@link post()}
->>>>>>> 4b5e56ca
              * @see https://doc.wikimedia.org/mediawiki-core/master/js/mw.Api.html#postWithToken
              */
             postWithToken(
                 tokenType: Api.TokenType,
                 params: Api.UnknownParams,
                 ajaxOptions?: JQuery.AjaxSettings
-<<<<<<< HEAD
-            ): JQuery.Promise<Api.UnknownResponse>;
-=======
             ): Api.Promise;
->>>>>>> 4b5e56ca
             /** @deprecated Use `postWithToken('csrf', params)` instead */
             postWithToken(
                 tokenType: Api.LegacyTokenType,
                 params: Api.UnknownParams,
                 ajaxOptions?: JQuery.AjaxSettings
-<<<<<<< HEAD
-            ): JQuery.Promise<Api.UnknownResponse>;
-=======
             ): Api.Promise;
->>>>>>> 4b5e56ca
             postWithToken(
                 tokenType: string,
                 params: Api.UnknownParams,
                 ajaxOptions?: JQuery.AjaxSettings
-<<<<<<< HEAD
-            ): JQuery.Promise<Api.UnknownResponse>;
-=======
             ): Api.Promise;
->>>>>>> 4b5e56ca
 
             /**
              * Convenience method for `action=rollback`.
@@ -757,18 +527,14 @@
              * @param {Title.Like} page
              * @param {string} user
              * @param {ApiRollbackParams} [params] Additional parameters
-             * @returns {Api.Promise<[RollbackInfo]>}
+             * @returns {Api.Promise<[Api.Response.Rollback]>}
              * @see https://doc.wikimedia.org/mediawiki-core/master/js/mw.Api.html#rollback
              */
             rollback(
                 page: Title.Like,
                 user: string,
                 params?: ApiRollbackParams
-<<<<<<< HEAD
-            ): JQuery.Promise<Api.Response.Rollback>;
-=======
-            ): Api.Promise<[RollbackInfo]>;
->>>>>>> 4b5e56ca
+            ): Api.Promise<[Api.Response.Rollback]>;
 
             /**
              * Asynchronously save the value of a single user option using the API.
@@ -776,17 +542,10 @@
              *
              * @param {string} name
              * @param {string|null} value
-<<<<<<< HEAD
-             * @returns {JQuery.Promise<Api.UnknownResponse>}
-             * @see https://doc.wikimedia.org/mediawiki-core/master/js/mw.Api.html#saveOption
-             */
-            saveOption(name: string, value: string | null): JQuery.Promise<Api.UnknownResponse>;
-=======
              * @returns {Api.Promise}
              * @see https://doc.wikimedia.org/mediawiki-core/master/js/mw.Api.html#saveOption
              */
             saveOption(name: string, value: string | null): Api.Promise;
->>>>>>> 4b5e56ca
 
             /**
              * Asynchronously save the values of user options using the {@link https://www.mediawiki.org/wiki/Special:MyLanguage/API:Options Options API}.
@@ -804,21 +563,15 @@
              * would fail anyway. See T214963.
              *
              * @param {Object.<string, string|null>} options Options as a `{ name: value, … }` object
-<<<<<<< HEAD
-             * @returns {JQuery.Promise<Api.UnknownResponse>}
-             * @see https://doc.wikimedia.org/mediawiki-core/master/js/mw.Api.html#saveOptions
-             */
-            saveOptions(
-                options: Record<string, string | null>
-            ): JQuery.Promise<Api.UnknownResponse>;
-=======
-             * @returns {Api.Promise<[] | [ApiResponse, JQuery.jqXHR<ApiResponse>]>}
+             * @returns {Api.Promise<[] | [Api.UnknownResponse, JQuery.jqXHR<Api.UnknownResponse>]>}
              * @see https://doc.wikimedia.org/mediawiki-core/master/js/mw.Api.html#saveOptions
              */
             saveOptions<T extends Record<string, string | null>>(
                 options: T
-            ): Api.Promise<({} extends T ? [] : never) | [ApiResponse, JQuery.jqXHR<ApiResponse>]>;
->>>>>>> 4b5e56ca
+            ): Api.Promise<
+                | ({} extends T ? [] : never)
+                | [Api.UnknownResponse, JQuery.jqXHR<Api.UnknownResponse>]
+            >;
 
             /**
              * Convenience method for `action=watch&unwatch=1`.
@@ -833,11 +586,7 @@
              */
             unwatch<P extends TypeOrArray<Title.Like>>(
                 pages: P
-<<<<<<< HEAD
-            ): JQuery.Promise<ReplaceValue<P, Title.Like, Api.WatchedPage>>;
-=======
-            ): Api.Promise<[ReplaceValue<P, TitleLike, Api.WatchedPage>]>;
->>>>>>> 4b5e56ca
+            ): Api.Promise<[ReplaceValue<P, Title.Like, Api.WatchedPage>]>;
 
             /**
              * Upload a file to MediaWiki.
@@ -846,41 +595,26 @@
              *
              * @param {File|Blob|HTMLInputElement} file HTML `input type=file` element with a file already inside of it, or a File object.
              * @param {ApiUploadParams} data Other upload options, see `action=upload` API docs for more
-<<<<<<< HEAD
-             * @returns {JQuery.Promise<Api.UnknownResponse>}
-             * @see https://doc.wikimedia.org/mediawiki-core/master/js/mw.Api.html#upload
-             */
-            upload(
-                file: File | Blob | HTMLInputElement,
-                data: ApiUploadParams
-            ): JQuery.Promise<Api.UnknownResponse>;
-=======
              * @returns {Api.Promise.Upload}
              * @see https://doc.wikimedia.org/mediawiki-core/master/js/mw.Api.html#upload
              */
             upload(file: File | Blob | HTMLInputElement, data: ApiUploadParams): Api.Promise.Upload;
->>>>>>> 4b5e56ca
 
             /**
              * Finish an upload in the stash.
              *
              * @param {string} filekey
              * @param {ApiUploadParams} data
-<<<<<<< HEAD
-             * @returns {JQuery.Promise<Api.UnknownResponse>}
-=======
-             * @returns {Api.Promise<[ApiResponse], Api.RejectArgTuple | [string, ApiResponse]>}
->>>>>>> 4b5e56ca
+             * @returns {Api.Promise<[Api.UnknownResponse], Api.RejectArgTuple | [string, Api.UnknownResponse]>}
              * @see https://doc.wikimedia.org/mediawiki-core/master/js/mw.Api.html#uploadFromStash
              */
             uploadFromStash(
                 filekey: string,
                 data: ApiUploadParams
-<<<<<<< HEAD
-            ): JQuery.Promise<Api.UnknownResponse>;
-=======
-            ): Api.Promise<[ApiResponse], Api.RejectArgTuple | [string, ApiResponse]>;
->>>>>>> 4b5e56ca
+            ): Api.Promise<
+                [Api.UnknownResponse],
+                Api.RejectArgTuple | [string, Api.UnknownResponse]
+            >;
 
             /**
              * Upload a file to the stash.
@@ -902,18 +636,14 @@
              * ```
              * @param {File|HTMLInputElement} file
              * @param {ApiUploadParams} [data]
-             * @returns {Api.Promise.Upload<[FinishUpload]>} Promise that resolves with a
+             * @returns {Api.Promise.Upload<[Api.FinishUpload]>} Promise that resolves with a
              *  function that should be called to finish the upload.
              * @see https://doc.wikimedia.org/mediawiki-core/master/js/mw.Api.html#uploadToStash
              */
             uploadToStash(
                 file: File | HTMLInputElement,
                 data?: ApiUploadParams
-<<<<<<< HEAD
-            ): JQuery.Promise<Api.FinishUpload>;
-=======
-            ): Api.Promise.Upload<[FinishUpload]>;
->>>>>>> 4b5e56ca
+            ): Api.Promise.Upload<[Api.FinishUpload]>;
 
             /**
              * Convenience method for `action=watch`.
@@ -932,11 +662,7 @@
             watch<P extends TypeOrArray<Title.Like>>(
                 pages: P,
                 expiry?: string
-<<<<<<< HEAD
-            ): JQuery.Promise<ReplaceValue<P, Title.Like, Api.WatchedPage>>;
-=======
-            ): Api.Promise<[ReplaceValue<P, TitleLike, Api.WatchedPage>]>;
->>>>>>> 4b5e56ca
+            ): Api.Promise<[ReplaceValue<P, Title.Like, Api.WatchedPage>]>;
 
             /**
              * Massage parameters from the nice format we accept into a format suitable for the API.
@@ -1078,19 +804,26 @@
             }
 
             // type alias to fix #45
-            type AssertUser = {
-                assert: "anon" | "user";
-                assertuser: string;
-            };
+            type AssertUser =
+                | {
+                      assert: "anon";
+                  }
+                | {
+                      assert: "user";
+                      assertUser: string;
+                  };
 
             interface FinishUpload {
                 /**
                  * Call this function to finish the upload.
                  *
                  * @param {ApiUploadParams} data Additional data for the upload.
-                 * @returns {JQuery.Promise<UnknownResponse>} API promise for the final upload.
+                 * @returns {mw.Api.Promise<[UnknownResponse], mw.Api.RejectArgTuple | [string, UnknownResponse]>} API promise for the final upload.
                  */
-                (data?: ApiUploadParams): JQuery.Promise<UnknownResponse>;
+                (data?: ApiUploadParams): mw.Api.Promise<
+                    [UnknownResponse],
+                    mw.Api.RejectArgTuple | [string, UnknownResponse]
+                >;
             }
 
             /**
@@ -1177,7 +910,7 @@
             type ArgTuple = [any?, any?, any?, any?];
 
             type Promise<
-                TResolve extends Api.ArgTuple = [ApiResponse, JQuery.jqXHR<ApiResponse>],
+                TResolve extends Api.ArgTuple = [UnknownResponse, JQuery.jqXHR<UnknownResponse>],
                 TReject extends Api.ArgTuple = RejectArgTuple,
                 TNotify extends Api.ArgTuple = []
             > = PromiseBase<TResolve, TReject, TNotify>;
@@ -1190,10 +923,10 @@
                       "" | null | undefined,
                       JQuery.jqXHR<"" | null | undefined>
                   ]
-                | [string, ApiResponse, ApiResponse, JQuery.jqXHR<ApiResponse>];
+                | [string, UnknownResponse, UnknownResponse, JQuery.jqXHR<UnknownResponse>];
 
             namespace Promise {
-                type Upload<TResolve extends ArgTuple = [ApiResponse]> = PromiseBase<
+                type Upload<TResolve extends ArgTuple = [UnknownResponse]> = PromiseBase<
                     TResolve,
                     [RejectArgTuple[0], RejectArgTuple[1]],
                     [number]
