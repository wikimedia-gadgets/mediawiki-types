import {
    ApiAssert,
    ApiEditPageParams,
    ApiLegacyTokenType,
    ApiParseParams,
    ApiQueryAllMessagesParams,
    ApiQueryTokensParams,
    ApiRollbackParams,
    ApiTokenType,
    ApiUploadParams,
} from "../api_params";
<<<<<<< HEAD
=======
import { TitleLike } from "./Title";

type Tail<T extends any[]> = T extends [] ? T : T extends [any?, ...infer R] ? R : T;

type TypeOrArray<T> = T extends any ? T | T[] : never; // T[] would be a mixed array
type ReplaceValue<T extends U | U[], U, V> = T extends U[] ? V[] : V;

type UnknownApiParams = Record<string, string | number | boolean | string[] | number[] | undefined>;

export type ApiResponse = Record<string, any>; // it will always be a JSON object, the rest is uncertain ...

interface Revision {
    /**
     * Revision content.
     */
    content: string;
    timestamp: string;
}

type EditResult = EditFailureResult | EditNoChangeResult | EditChangedResult;

interface EditFailureResult {
    result: "Failure";
}

interface EditSuccessResult {
    contentmodel: string | false;
    pageid: number;
    result: "Success";
    tempusercreated?: true;
    tempusercreatedredirect?: string;
    title: string;
    watched?: true;
    watchlistexpiry?: string;
}

interface EditNoChangeResult extends EditSuccessResult {
    nochange: true;
}

interface EditChangedResult extends EditSuccessResult {
    newrevid: number;
    newtimestamp: string;
    oldrevid: number;
}

// type alias to fix #45
type AssertUser =
    | {
          assert: "anon";
      }
    | {
          assert: "user";
          assertUser: string;
      };

interface RollbackInfo {
    /**
     * The revision being restored (the last revision before revision(s) by the reverted user).
     */
    last_revid: number;
    /**
     * The revision being reverted (previously the current revision of the page).
     */
    old_revid: number;
    pageid: number;
    revid: number;
    summary: string;
    title: string;
}

export interface FinishUpload {
    /**
     * Call this function to finish the upload.
     *
     * @param {ApiUploadParams} data Additional data for the upload.
     * @returns {mw.Api.Promise<[ApiResponse], mw.Api.RejectArgTuple | [string, ApiResponse]>} API promise for the final upload.
     */
    (data?: ApiUploadParams): mw.Api.Promise<
        [ApiResponse],
        mw.Api.RejectArgTuple | [string, ApiResponse]
    >;
}
>>>>>>> d050e220

declare global {
    namespace mw {
        /**
         * Interact with the MediaWiki API. `mw.Api` is a client library for the
         * {@link https://www.mediawiki.org/wiki/Special:MyLanguage/API:Main_page action API}.
         * An `mw.Api` object represents the API of a MediaWiki site. For the REST API, see {@link mw.Rest}.
         *
         * ```js
         * var api = new mw.Api();
         * api.get( {
         *     action: 'query',
         *     meta: 'userinfo'
         * } ).then( function ( data ) {
         *     console.log( data );
         * } );
         * ```
         *
         * @since 1.25 - multiple values for a parameter can be specified using an array:
         *
         * ```js
         * var api = new mw.Api();
         * api.get( {
         *     action: 'query',
         *     meta: [ 'userinfo', 'siteinfo' ] // same effect as 'userinfo|siteinfo'
         * } ).then( function ( data ) {
         *     console.log( data );
         * } );
         * ```
         *
         * @since 1.26 - boolean values for API parameters can be specified natively. Parameter
         * values set to `false` or `undefined` will be omitted from the request, as required by
         * the API.
         * @see https://doc.wikimedia.org/mediawiki-core/master/js/mw.Api.html
         */
        class Api {
            /**
             * Create an instance of {@link mw.Api}.
             *
             * @param {Api.Options} [options] See {@link mw.Api.Options}. This can also be overridden for
             *  each request by passing them to {@link get()} or {@link post()} (or directly to {@link ajax()}) later on.
             * @see https://doc.wikimedia.org/mediawiki-core/master/js/mw.Api.html#Api
             */
            constructor(options?: Api.Options);

            private defaults: Required<Api.Options>;

            /**
             * Abort all unfinished requests issued by this Api object.
             *
             * @see https://doc.wikimedia.org/mediawiki-core/master/js/mw.Api.html#abort
             */
            abort(): void;

            /**
             * Perform the API call.
             *
             * @param {Api.UnknownParams} parameters Parameters to the API. See also {@link mw.Api.Options.parameters}.
             * @param {JQuery.AjaxSettings} [ajaxOptions] Parameters to pass to jQuery.ajax. See also {@link mw.Api.Options.ajax}.
             * @returns {Api.Promise} A promise that settles when the API response is processed.
             *   Has an 'abort' method which can be used to abort the request.
             *
             *   - On success, resolves to `( result, jqXHR )` where `result` is the parsed API response.
             *   - On an API error, rejects with `( code, result, result, jqXHR )` where `code` is the
             *     {@link https://www.mediawiki.org/wiki/Special:MyLanguage/API:Errors_and_warnings API error code}, and `result`
             *     is as above. When there are multiple errors, the code from the first one will be used.
             *     If there is no error code, "unknown" is used.
             *   - On other types of errors, rejects with `( 'http', details )` where `details` is an object
             *     with three fields: `xhr` (the jqXHR object), `textStatus`, and `exception`.
             *     The meaning of the last two fields is as follows:
             *     - When the request is aborted (the abort method of the promise is called), textStatus
             *       and exception are both set to "abort".
             *     - On a network timeout, textStatus and exception are both set to "timeout".
             *     - On a network error, textStatus is "error" and exception is the empty string.
             *     - When the HTTP response code is anything other than 2xx or 304 (the API does not
             *       use such response codes but some intermediate layer might), textStatus is "error"
             *       and exception is the HTTP status text (the text following the status code in the
             *       first line of the server response). For HTTP/2, `exception` is always an empty string.
             *     - When the response is not valid JSON but the previous error conditions aren't met,
             *       textStatus is "parsererror" and exception is the exception object thrown by
             *       {@link JSON.parse}.
             * @see https://doc.wikimedia.org/mediawiki-core/master/js/mw.Api.html#ajax
             */
            ajax(parameters: Api.UnknownParams, ajaxOptions?: JQuery.AjaxSettings): Api.Promise;

            /**
             * Extend an API parameter object with an assertion that the user won't change.
             *
             * This is useful for API calls which create new revisions or log entries. When the current
             * page was loaded when the user was logged in, but at the time of the API call the user
             * is not logged in anymore (e.g. due to session expiry), their IP is recorded in the page
             * history or log, which can cause serious privacy issues. Extending the API parameters via
             * this method ensures that that won't happen, by checking the user's identity that was
             * embedded into the page when it was rendered against the active session on the server.
             *
             * When the assertion fails, the API request will fail, with one of the following error codes:
             * - `apierror-assertanonfailed`: when the client-side logic thinks the user is anonymous
             *   but the server thinks it is logged in
             * - `apierror-assertuserfailed`: when the client-side logic thinks the user is logged in but the
             *   server thinks it is anonymous
             * - `apierror-assertnameduserfailed`: when both the client-side logic and the server thinks the
             *   user is logged in but they see it logged in under a different username.
             *
             * @example
             * ```js
             * api.postWithToken( 'csrf', api.assertCurrentUser( { action: 'edit', ... } ) )
             * ```
             * @since 1.27
             * @param {Api.UnknownParams} query Query parameters. The object will not be changed
             * @returns {Api.AssertUser}
             * @see https://doc.wikimedia.org/mediawiki-core/master/js/mw.Api.html#assertCurrentUser
             */
            assertCurrentUser<T extends Api.UnknownParams>(
                query: T
            ): Omit<T, keyof Api.AssertUser> & Api.AssertUser;

            /**
             * Indicate that the cached token for a certain action of the API is bad.
             *
             * Call this if you get a `badtoken` error when using the token returned by {@link getToken()}.
             * You may also want to use {@link postWithToken()} instead, which invalidates bad cached tokens
             * automatically.
             *
             * @since 1.26
             * @param {string} type Token type
             * @see https://doc.wikimedia.org/mediawiki-core/master/js/mw.Api.html#badToken
             */
            badToken(type: Api.TokenType): void;
            /** @deprecated Use `badToken('csrf')` instead */
            badToken(type: Api.LegacyTokenType): void;
            badToken(type: string): void;

            /**
             * Upload a file in several chunks.
             *
             * @param {File} file
             * @param {ApiUploadParams} data Other upload options, see `action=upload` API docs for more
             * @param {number} [chunkSize] Size (in bytes) per chunk (default: 5MB)
             * @param {number} [chunkRetries] Amount of times to retry a failed chunk (default: 1)
             * @returns {Upload.Promise}
             * @see https://doc.wikimedia.org/mediawiki-core/master/js/mw.Api.html#chunkedUpload
             */
            chunkedUpload(
                file: File,
                data: ApiUploadParams,
                chunkSize?: number,
                chunkRetries?: number
            ): Upload.Promise;

            /**
             * Upload a file to the stash, in chunks.
             *
             * This function will return a promise that will resolve with a function to finish the stash upload.
             * See {@link uploadToStash}.
             *
             * @param {File|HTMLInputElement} file
             * @param {ApiUploadParams} [data]
             * @param {number} [chunkSize] Size (in bytes) per chunk (default: 5MB)
             * @param {number} [chunkRetries] Amount of times to retry a failed chunk (default: 1)
<<<<<<< HEAD
             * @returns {Api.Promise.Upload<[Api.FinishUpload]>} Promise that resolves with a
=======
             * @returns {Upload.Promise<[FinishUpload]>} Promise that resolves with a
>>>>>>> d050e220
             *  function that should be called to finish the upload.
             * @see https://doc.wikimedia.org/mediawiki-core/master/js/mw.Api.html#chunkedUploadToStash
             */
            chunkedUploadToStash(
                file: File | HTMLInputElement,
                data?: ApiUploadParams,
                chunkSize?: number,
                chunkRetries?: number
<<<<<<< HEAD
            ): Api.Promise.Upload<[Api.FinishUpload]>;
=======
            ): Upload.Promise<[FinishUpload]>;
>>>>>>> d050e220

            /**
             * Create a new page.
             *
             * @example
             * ```js
             * new mw.Api().create( 'Sandbox',
             *     { summary: 'Load sand particles.' },
             *     'Sand.'
             * );
             * ```
             * @since 1.28
             * @param {Title.Like} title Page title
             * @param {ApiEditPageParams} params Edit API parameters
             * @param {string} content Page content
             * @returns {Api.Promise<[Api.Response.Edit]>} API response
             * @see https://doc.wikimedia.org/mediawiki-core/master/js/mw.Api.html#create
             */
            create(
                title: Title.Like,
                params: ApiEditPageParams,
                content: string
            ): Api.Promise<[Api.Response.Edit]>;

            /**
             * Edit an existing page.
             *
             * To create a new page, use {@link create()} instead.
             *
             * Simple transformation:
             *
             * ```js
             * new mw.Api()
             *     .edit( 'Sandbox', function ( revision ) {
             *         return revision.content.replace( 'foo', 'bar' );
             *     } )
             *     .then( function () {
             *         console.log( 'Saved!' );
             *     } );
             * ```
             *
             * Set save parameters by returning an object instead of a string:
             *
             * ```js
             * new mw.Api().edit(
             *     'Sandbox',
             *     function ( revision ) {
             *         return {
             *             text: revision.content.replace( 'foo', 'bar' ),
             *             summary: 'Replace "foo" with "bar".',
             *             assert: 'bot',
             *             minor: true
             *         };
             *     }
             * )
             * .then( function () {
             *     console.log( 'Saved!' );
             * } );
             * ```
             *
             * Transform asynchronously by returning a promise.
             *
             * ```js
             * new mw.Api()
             *     .edit( 'Sandbox', function ( revision ) {
             *         return Spelling
             *             .corrections( revision.content )
             *             .then( function ( report ) {
             *                 return {
             *                     text: report.output,
             *                     summary: report.changelog
             *                 };
             *             } );
             *     } )
             *     .then( function () {
             *         console.log( 'Saved!' );
             *     } );
             * ```
             *
             * @since 1.28
             * @param {Title.Like} title Page title
             * @param {Api.EditTransform} transform Callback that prepares the edit
             * @returns {Api.Promise<[Api.Response.Edit]>} Edit API response
             * @see https://doc.wikimedia.org/mediawiki-core/master/js/mw.Api.html#edit
             */
            edit(title: Title.Like, transform: Api.EditTransform): Api.Promise<[Api.Response.Edit]>;

            /**
             * Perform API get request. See {@link ajax()} for details.
             *
             * @param {Api.UnknownParams} parameters
             * @param {JQuery.AjaxSettings} [ajaxOptions]
             * @returns {Api.Promise}
             * @see https://doc.wikimedia.org/mediawiki-core/master/js/mw.Api.html#get
             */
            get(parameters: Api.UnknownParams, ajaxOptions?: JQuery.AjaxSettings): Api.Promise;

            /**
             * Get the categories that a particular page on the wiki belongs to.
             *
             * @param {Title.Like} title
             * @returns {Api.Promise<[false|Title[]]>} Promise that resolves with an array of category titles, or with false if the title was not found.
             * @see https://doc.wikimedia.org/mediawiki-core/master/js/mw.Api.html#getCategories
             */
            getCategories(title: Title.Like): Api.Promise<[false | Title[]]>;

            /**
             * Get a list of categories that match a certain prefix.
             *
             * E.g. given "Foo", return "Food", "Foolish people", "Foosball tables"...
             *
             * @param {string} prefix Prefix to match.
             * @returns {Api.Promise<[string[]]>} Promise that resolves with an array of matched categories
             * @see https://doc.wikimedia.org/mediawiki-core/master/js/mw.Api.html#getCategoriesByPrefix
             */
            getCategoriesByPrefix(prefix: string): Api.Promise<[string[]]>;

            /**
             * API helper to grab a csrf token.
             *
             * @returns {Api.Promise<[string]>} Received token.
             * @see https://doc.wikimedia.org/mediawiki-core/master/js/mw.Api.html#getEditToken
             */
            getEditToken(): Api.Promise<[string]>;

            /**
             * Given an API response indicating an error, get a jQuery object containing a human-readable
             * error message that you can display somewhere on the page.
             *
             * For better quality of error messages, it's recommended to use the following options in your
             * API queries:
             *
             * ```js
             * errorformat: 'html',
             * errorlang: mw.config.get( 'wgUserLanguage' ),
             * errorsuselocal: true,
             * ```
             *
             * Error messages, particularly for editing pages, may consist of multiple paragraphs of text.
             * Your user interface should have enough space for that.
             *
             * @example
             * ```js
             * var api = new mw.Api();
             * // var title = 'Test valid title';
             * var title = 'Test invalid title <>';
             * api.postWithToken( 'watch', {
             *     action: 'watch',
             *     title: title
             * } ).then( function ( data ) {
             *     mw.notify( 'Success!' );
             * }, function ( code, data ) {
             *     mw.notify( api.getErrorMessage( data ), { type: 'error' } );
             * } );
             * ```
             * @param {Api.UnknownResponse} data API response indicating an error
             * @returns {JQuery} Error messages, each wrapped in a `<div>`
             * @see https://doc.wikimedia.org/mediawiki-core/master/js/mw.Api.html#getErrorMessage
             */
            getErrorMessage(data: Api.UnknownResponse): JQuery;

            /**
             * Get a set of messages.
             *
             * @since 1.27
             * @since 1.37 - accepts a single string message as parameter.
             * @param {string|string[]} messages Messages to retrieve
             * @param {ApiQueryAllMessagesParams} [options] Additional parameters for the API call
             * @returns {Api.Promise<[Object.<string, string>]>}
             * @see https://doc.wikimedia.org/mediawiki-core/master/js/mw.Api.html#getMessages
             */
            getMessages<T extends string>(
                messages: T | T[],
                options?: ApiQueryAllMessagesParams
            ): Api.Promise<[Partial<Record<T, string>>]>;

            /**
             * Get a token for a certain action from the API.
             *
             * @since 1.22
             * @since 1.25 - assert parameter can be passed.
             * @since 1.35 - additional parameters can be passed as an object instead of `assert`.
             * @param {string} type Token type
             * @param {ApiQueryTokensParams|Api.Assert} [additionalParams] Additional parameters for the API. When given a string, it's treated as the `assert` parameter.
             * @returns {Api.Promise<[string]>} Received token.
             * @see https://doc.wikimedia.org/mediawiki-core/master/js/mw.Api.html#getToken
             */
            getToken(
                type: ApiTokenType,
                additionalParams?: ApiQueryTokensParams | Api.Assert
            ): Api.Promise<[string]>;
            /** @deprecated Use `getToken('csrf')` instead */
            getToken(
                type: ApiLegacyTokenType,
                additionalParams?: ApiQueryTokensParams | Api.Assert
            ): Api.Promise<[string]>;
            getToken(
                type: string,
                additionalParams?: ApiQueryTokensParams | Api.Assert
            ): Api.Promise<[string]>;

            /**
             * Get the current user's groups and rights.
             *
             * @since 1.27
             * @returns {Api.Promise<[Api.UserInfo], Api.RejectArgTuple | []>}
             * @see https://doc.wikimedia.org/mediawiki-core/master/js/mw.Api.html#getUserInfo
             */
            getUserInfo(): Api.Promise<[Api.UserInfo], Api.RejectArgTuple | []>;

            /**
             * Determine if a category exists.
             *
             * @param {Title.Like} title
             * @returns {Api.Promise<[boolean]>} Promise that resolves with a boolean indicating whether the category exists.
             * @see https://doc.wikimedia.org/mediawiki-core/master/js/mw.Api.html#isCategory
             */
            isCategory(title: Title.Like): Api.Promise<[boolean]>;

            /**
             * Load a set of messages and add them to {@link mw.messages}.
             *
             * @since 1.37 - accepts a single string message as parameter.
             * @param {string|string[]} messages Messages to retrieve
             * @param {ApiQueryAllMessagesParams} [options] Additional parameters for the API call
             * @returns {Api.Promise<[boolean]>}
             * @see https://doc.wikimedia.org/mediawiki-core/master/js/mw.Api.html#loadMessages
             */
            loadMessages(
                messages: string | string[],
                options?: ApiQueryAllMessagesParams
            ): Api.Promise<[boolean]>;

            /**
             * Load a set of messages and add them to {@link mw.messages}. Only messages that are not already known
             * are loaded. If all messages are known, the returned promise is resolved immediately.
             *
             * @since 1.27
             * @since 1.42 - accepts a single string message as parameter.
             * @param {string|string[]} messages Messages to retrieve
             * @param {ApiQueryAllMessagesParams} [options] Additional parameters for the API call
             * @returns {Api.Promise<[] | [boolean]>}
             * @see https://doc.wikimedia.org/mediawiki-core/master/js/mw.Api.html#loadMessagesIfMissing
             */
            loadMessagesIfMissing(
                messages: string | string[],
                options?: ApiQueryAllMessagesParams
            ): Api.Promise<[] | [boolean]>;

            /**
             * @param {string} username
             * @param {string} password
             * @returns {Api.Promise<[Api.UnknownResponse]>} See {@link post()}
             * @see https://doc.wikimedia.org/mediawiki-core/master/js/mw.Api.html#login
             */
            login(username: string, password: string): Api.Promise<[Api.UnknownResponse]>;

            /**
             * Post a new section to the page.
             *
             * @param {Title.Like} title Target page
             * @param {string} header
             * @param {string} message Wikitext message
             * @param {ApiEditPageParams} additionalParams Additional API parameters
             * @returns {Api.Promise} See {@link postWithEditToken}
             * @see https://doc.wikimedia.org/mediawiki-core/master/js/mw.Api.html#newSection
             */
            newSection(
                title: Title.Like,
                header: string,
                message: string,
                additionalParams?: ApiEditPageParams
            ): Api.Promise;

            /**
             * Convenience method for `action=parse`.
             *
             * @param {Title.Like} content Content to parse, either as a wikitext string or a {@link mw.Title}
             * @param {ApiParseParams} [additionalParams] Parameters object to set custom settings, e.g.
             *  `redirects`, `sectionpreview`. `prop` should not be overridden.
             * @returns {Api.Promise<[string]>} Promise that resolves with the parsed HTML of `wikitext`
             * @see https://doc.wikimedia.org/mediawiki-core/master/js/mw.Api.html#parse
             */
            parse(content: Title.Like, additionalParams?: ApiParseParams): Api.Promise<[string]>;

            /**
             * Perform API post request. See {@link ajax()} for details.
             *
             * @param {Api.UnknownParams} parameters
             * @param {JQuery.AjaxSettings} [ajaxOptions]
             * @returns {Api.Promise}
             * @see https://doc.wikimedia.org/mediawiki-core/master/js/mw.Api.html#post
             */
            post(parameters: Api.UnknownParams, ajaxOptions?: JQuery.AjaxSettings): Api.Promise;

            /**
             * Post to API with csrf token. If we have no token, get one and try to post. If we have a cached token try using that, and if it fails, blank out the cached token and start over.
             *
             * @param {Api.UnknownParams} params API parameters
             * @param {JQuery.AjaxSettings} [ajaxOptions]
             * @returns {Api.Promise} See {@link post}
             * @see https://doc.wikimedia.org/mediawiki-core/master/js/mw.Api.html#postWithEditToken
             */
            postWithEditToken(
                params: Api.UnknownParams,
                ajaxOptions?: JQuery.AjaxSettings
            ): Api.Promise;

            /**
             * Post to API with the specified type of token. If we have no token, get one and try to post.
             * If we already have a cached token, try using that, and if the request fails using the cached token,
             * blank it out and start over.
             *
             * @example <caption>For example, to change a user option, you could do:</caption>
             * ```js
             * new mw.Api().postWithToken( 'csrf', {
             *     action: 'options',
             *     optionname: 'gender',
             *     optionvalue: 'female'
             * } );
             * ```
             * @since 1.22
             * @param {string} tokenType The name of the token, like `options` or `edit`.
             * @param {Api.UnknownParams} params API parameters
             * @param {JQuery.AjaxSettings} [ajaxOptions]
             * @returns {Api.Promise} See {@link post()}
             * @see https://doc.wikimedia.org/mediawiki-core/master/js/mw.Api.html#postWithToken
             */
            postWithToken(
                tokenType: Api.TokenType,
                params: Api.UnknownParams,
                ajaxOptions?: JQuery.AjaxSettings
            ): Api.Promise;
            /** @deprecated Use `postWithToken('csrf', params)` instead */
            postWithToken(
                tokenType: Api.LegacyTokenType,
                params: Api.UnknownParams,
                ajaxOptions?: JQuery.AjaxSettings
            ): Api.Promise;
            postWithToken(
                tokenType: string,
                params: Api.UnknownParams,
                ajaxOptions?: JQuery.AjaxSettings
            ): Api.Promise;

            /**
             * Convenience method for `action=rollback`.
             *
             * @since 1.28
             * @param {Title.Like} page
             * @param {string} user
             * @param {ApiRollbackParams} [params] Additional parameters
             * @returns {Api.Promise<[Api.Response.Rollback]>}
             * @see https://doc.wikimedia.org/mediawiki-core/master/js/mw.Api.html#rollback
             */
            rollback(
                page: Title.Like,
                user: string,
                params?: ApiRollbackParams
            ): Api.Promise<[Api.Response.Rollback]>;

            /**
             * Asynchronously save the value of a single user option using the API.
             * See {@link saveOptions()}.
             *
             * @since 1.43 - params parameter can be passed.
             * @param {string} name
             * @param {string|null} value
             * @param {Api.UnknownParams} [params] additional parameters for API.
             * @returns {Api.Promise}
             * @see https://doc.wikimedia.org/mediawiki-core/master/js/mw.Api.html#saveOption
             */
            saveOption(name: string, value: string | null, params?: Api.UnknownParams): Api.Promise;

            /**
             * Asynchronously save the values of user options using the {@link https://www.mediawiki.org/wiki/Special:MyLanguage/API:Options Options API}.
             *
             * If a value of `null` is provided, the given option will be reset to the default value.
             *
             * Any warnings returned by the API, including warnings about invalid option names or values,
             * are ignored. However, do not rely on this behavior.
             *
             * If necessary, the options will be saved using several sequential API requests. Only one promise
             * is always returned that will be resolved when all requests complete.
             *
             * If a request from a previous {@link saveOptions()} call is still pending, this will wait for it to be
             * completed, otherwise MediaWiki gets sad. No requests are sent for anonymous users, as they
             * would fail anyway. See T214963.
             *
             * @since 1.43 - params parameter can be passed.
             * @param {Object.<string, string|null>} options Options as a `{ name: value, … }` object
             * @param {Api.UnknownParams} [params] additional parameters for API.
             * @returns {Api.Promise<[] | [Api.UnknownResponse, JQuery.jqXHR<Api.UnknownResponse>]>}
             * @see https://doc.wikimedia.org/mediawiki-core/master/js/mw.Api.html#saveOptions
             */
            saveOptions<T extends Record<string, string | null>>(
                options: T,
                params?: Api.UnknownParams
            ): Api.Promise<
                | ({} extends T ? [] : never)
                | [Api.UnknownResponse, JQuery.jqXHR<Api.UnknownResponse>]
            >;

            /**
             * Convenience method for `action=watch&unwatch=1`.
             *
             * @param {TypeOrArray<Title.Like>} pages Full page name or instance of {@link mw.Title}, or an
             *  array thereof. If an array is passed, the return value passed to the promise will also be an
             *  array of appropriate objects.
             * @returns {Api.Promise<[TypeOrArray<Api.WatchedPage>]>} A promise that resolves
             *  with an object (or array of objects) describing each page that was passed in and its
             *  current watched/unwatched status.
             * @see https://doc.wikimedia.org/mediawiki-core/master/js/mw.Api.html#unwatch
             */
            unwatch<P extends TypeOrArray<Title.Like>>(
                pages: P
            ): Api.Promise<[ReplaceValue<P, Title.Like, Api.WatchedPage>]>;

            /**
             * Upload a file to MediaWiki.
             *
             * The file will be uploaded using AJAX and FormData.
             *
             * @param {File|Blob|HTMLInputElement} file HTML `input type=file` element with a file already inside of it, or a File object.
             * @param {ApiUploadParams} data Other upload options, see `action=upload` API docs for more
             * @returns {Upload.Promise}
             * @see https://doc.wikimedia.org/mediawiki-core/master/js/mw.Api.html#upload
             */
            upload(file: File | Blob | HTMLInputElement, data: ApiUploadParams): Upload.Promise;

            /**
             * Finish an upload in the stash.
             *
             * @param {string} filekey
             * @param {ApiUploadParams} data
             * @returns {Api.Promise<[Api.UnknownResponse], Api.RejectArgTuple | [string, Api.UnknownResponse]>}
             * @see https://doc.wikimedia.org/mediawiki-core/master/js/mw.Api.html#uploadFromStash
             */
            uploadFromStash(
                filekey: string,
                data: ApiUploadParams
            ): Api.Promise<
                [Api.UnknownResponse],
                Api.RejectArgTuple | [string, Api.UnknownResponse]
            >;

            /**
             * Upload a file to the stash.
             *
             * This function will return a promise, which when resolved, will pass back a function
             * to finish the stash upload. You can call that function with an argument containing
             * more, or conflicting, data to pass to the server.
             *
             * @example
             * ```js
             * // upload a file to the stash with a placeholder filename
             * api.uploadToStash( file, { filename: 'testing.png' } ).done( function ( finish ) {
             *     // finish is now the function we can use to finalize the upload
             *     // pass it a new filename from user input to override the initial value
             *     finish( { filename: getFilenameFromUser() } ).done( function ( data ) {
             *         // the upload is complete, data holds the API response
             *     } );
             * } );
             * ```
             * @param {File|HTMLInputElement} file
             * @param {ApiUploadParams} [data]
<<<<<<< HEAD
             * @returns {Api.Promise.Upload<[Api.FinishUpload]>} Promise that resolves with a
=======
             * @returns {Upload.Promise<[FinishUpload]>} Promise that resolves with a
>>>>>>> d050e220
             *  function that should be called to finish the upload.
             * @see https://doc.wikimedia.org/mediawiki-core/master/js/mw.Api.html#uploadToStash
             */
            uploadToStash(
                file: File | HTMLInputElement,
                data?: ApiUploadParams
<<<<<<< HEAD
            ): Api.Promise.Upload<[Api.FinishUpload]>;
=======
            ): Upload.Promise<[FinishUpload]>;
>>>>>>> d050e220

            /**
             * Convenience method for `action=watch`.
             *
             * @since 1.35 - expiry parameter can be passed when Watchlist Expiry is enabled.
             * @param {TypeOrArray<Title.Like>} pages Full page name or instance of {@link mw.Title}, or an
             *  array thereof. If an array is passed, the return value passed to the promise will also be an
             *  array of appropriate objects.
             * @param {string} [expiry] When the page should expire from the watchlist. If omitted, the
             *  page will not expire.
             * @returns {Api.Promise<[TypeOrArray<Api.WatchedPage>]>} A promise that resolves
             *  with an object (or array of objects) describing each page that was passed in and its
             *  current watched/unwatched status.
             * @see https://doc.wikimedia.org/mediawiki-core/master/js/mw.Api.html#watch
             */
            watch<P extends TypeOrArray<Title.Like>>(
                pages: P,
                expiry?: string
            ): Api.Promise<[ReplaceValue<P, Title.Like, Api.WatchedPage>]>;

            /**
             * Massage parameters from the nice format we accept into a format suitable for the API.
             *
             * @param {Api.UnknownParams} parameters (modified in-place)
             * @param {boolean} useUS Whether to use U+001F when joining multi-valued parameters.
             */
            private preprocessParameters(parameters: Api.UnknownParams, useUS: boolean): void;
        }

        namespace Api {
            type Limit = number | "max";
            type Assert = "anon" | "bot" | "user";
            type TokenType =
                | "createaccount"
                | "csrf"
                | "deleteglobalaccount"
                | "login"
                | "patrol"
                | "rollback"
                | "setglobalaccountstatus"
                | "userrights"
                | "watch";
            type LegacyTokenType =
                | "block"
                | "delete"
                | "edit"
                | "email"
                | "import"
                | "move"
                | "options"
                | "protect"
                | "unblock";

            type UnknownParams = Record<
                string,
                string | number | boolean | string[] | number[] | undefined
            >;

            interface Params {
                action?: string;
                format?: "json" | "jsonfm" | "none" | "php" | "phpfm" | "rawfm" | "xml" | "xmlfm";
                maxlag?: number;
                smaxage?: number;
                maxage?: number;
                assert?: "user" | "bot" | "anon";
                assertuser?: string;
                requestid?: string;
                servedby?: boolean;
                curtimestamp?: boolean;
                responselanginfo?: boolean;
                origin?: string;
                uselang?: string;
                errorformat?: "bc" | "html" | "none" | "plaintext" | "raw" | "wikitext";
                errorlang?: string;
                errorsuselocal?: boolean;
                centralauthtoken?: string;

                // format=json
                callback?: string;
                utf8?: boolean;
                ascii?: boolean;
                formatversion?: "1" | "2" | "latest";
            }

            namespace Params {
                // see api_params/index.d.ts
            }

            /**
             * @see https://doc.wikimedia.org/mediawiki-core/master/js/mw.Api.html#.EditTransform
             */
            interface EditTransform {
                /**
                 * @param {Revision} revision Current revision
                 * @returns {string|ApiEditPageParams|JQuery.Promise<string|ApiEditPageParams>} New content, object with edit API parameters, or promise providing one of those.
                 */
                (revision: Revision):
                    | string
                    | ApiEditPageParams
                    | JQuery.Promise<string>
                    | JQuery.Promise<ApiEditPageParams>;
            }

            interface Revision {
                /**
                 * Revision content.
                 */
                content: string;
                timestamp: string;
            }

            type UnknownResponse = Record<string, any>; // it will always be a JSON object, the rest is uncertain ...

            namespace Response {
                type Edit = Edit.Failure | Edit.NoChange | Edit.Changed;

                namespace Edit {
                    interface Failure {
                        result: "Failure";
                    }

                    interface Success {
                        contentmodel: string | false;
                        pageid: number;
                        result: "Success";
                        tempusercreated?: true;
                        tempusercreatedredirect?: string;
                        title: string;
                        watched?: true;
                        watchlistexpiry?: string;
                    }

                    interface NoChange extends Success {
                        nochange: true;
                    }

                    interface Changed extends Success {
                        newrevid: number;
                        newtimestamp: string;
                        oldrevid: number;
                    }
                }

                interface Rollback {
                    /**
                     * The revision being restored (the last revision before revision(s) by the reverted user).
                     */
                    last_revid: number;
                    /**
                     * The revision being reverted (previously the current revision of the page).
                     */
                    old_revid: number;
                    pageid: number;
                    revid: number;
                    summary: string;
                    title: string;
                }
            }

            // type alias to fix #45
            type AssertUser =
                | {
                      assert: "anon";
                  }
                | {
                      assert: "user";
                      assertUser: string;
                  };

            interface FinishUpload {
                /**
                 * Call this function to finish the upload.
                 *
                 * @param {ApiUploadParams} data Additional data for the upload.
                 * @returns {mw.Api.Promise<[UnknownResponse], mw.Api.RejectArgTuple | [string, UnknownResponse]>} API promise for the final upload.
                 */
                (data?: ApiUploadParams): mw.Api.Promise<
                    [UnknownResponse],
                    mw.Api.RejectArgTuple | [string, UnknownResponse]
                >;
            }

            /**
             * Default options for {@link jQuery.ajax} calls. Can be overridden by passing
             * `options` to {@link mw.Api} constructor.
             *
             * @see https://doc.wikimedia.org/mediawiki-core/master/js/mw.Api.html#.Options
             */
            interface Options {
                /**
                 * Default options for {@link jQuery.ajax}
                 */
                ajax?: JQuery.AjaxSettings;
                /**
                 * Default query parameters for API requests
                 */
                parameters?: UnknownParams;
                /**
                 * Whether to use U+001F when joining multi-valued parameters (since 1.28).
                 * Default is true if ajax.url is not set, false otherwise for compatibility.
                 */
                useUS?: boolean;
            }

            /**
             * @see https://doc.wikimedia.org/mediawiki-core/master/js/mw.Api.html#.UserInfo
             */
            interface UserInfo {
                /**
                 * User groups that the user belongs to.
                 */
                groups: string[];
                /**
                 * User's rights.
                 */
                rights: string[];
            }

            /**
             * @see https://doc.wikimedia.org/mediawiki-core/master/js/mw.Api.html#.WatchedPage
             */
            interface WatchedPage {
                ns: number;
                /**
                 * Full page name.
                 */
                title: string;
                /**
                 * Whether the page is now watched (true) or unwatched (false).
                 */
                watched: boolean;
            }

            type Arg<
                T extends ArgTuple,
                N extends number,
                TAcc extends never[] = []
            > = false extends (T extends [] ? true : false)
                ? TAcc["length"] extends N
                    ? T[0]
                    : Arg<Tail<T>, N, [...TAcc, never]>
                : never;

            interface PromiseBase<
                TResolve extends ArgTuple,
                TReject extends ArgTuple,
                TNotify extends ArgTuple
            > extends JQuery.PromiseBase<
                        Arg<TResolve, 0>,
                        Arg<TReject, 0>,
                        Arg<TNotify, 0>,
                        Arg<TResolve, 1>,
                        Arg<TReject, 1>,
                        Arg<TNotify, 1>,
                        Arg<TResolve, 2>,
                        Arg<TReject, 2>,
                        Arg<TNotify, 2>,
                        Arg<TResolve, 3>,
                        Arg<TReject, 3>,
                        Arg<TNotify, 3>
                    >,
                    Pick<JQuery.jqXHR, "abort"> {}

            type ArgTuple = [any?, any?, any?, any?];

            type Promise<
                TResolve extends Api.ArgTuple = [UnknownResponse, JQuery.jqXHR<UnknownResponse>],
                TReject extends Api.ArgTuple = RejectArgTuple,
                TNotify extends Api.ArgTuple = []
            > = PromiseBase<TResolve, TReject, TNotify>;

            type RejectArgTuple =
                | Rest.RejectArgTuple
                | [
                      "ok-but-empty",
                      "OK response but empty result (check HTTP headers?)",
                      "" | null | undefined,
                      JQuery.jqXHR<"" | null | undefined>
                  ]
                | [string, UnknownResponse, UnknownResponse, JQuery.jqXHR<UnknownResponse>];

            namespace Promise {
<<<<<<< HEAD
                type Upload<TResolve extends ArgTuple = [UnknownResponse]> = PromiseBase<
                    TResolve,
                    [RejectArgTuple[0], RejectArgTuple[1]],
                    [number]
                >;
=======
                /** @deprecated Use {@link Upload.Promise} instead. */
                type Upload<TResolve extends ArgTuple = [ApiResponse]> = Upload.Promise<TResolve>;
>>>>>>> d050e220
            }
        }

        namespace Upload {
            type Promise<TResolve extends Api.ArgTuple = [ApiResponse]> = Api.PromiseBase<
                TResolve,
                [Api.RejectArgTuple[0], Api.RejectArgTuple[1]],
                [number]
            >;
        }
    }
}

/** @deprecated Use {@link mw.Api.Options} instead. Note that `ApiOptions` is strictly equivalent to `Required<mw.Api.Options>` as properties are now optional for consistency. */
export type ApiOptions = Required<mw.Api.Options>;
/** @deprecated Use {@link mw.Api.UnknownResponse} instead */
export type ApiResponse = mw.Api.UnknownResponse;

export {};<|MERGE_RESOLUTION|>--- conflicted
+++ resolved
@@ -1,5 +1,4 @@
 import {
-    ApiAssert,
     ApiEditPageParams,
     ApiLegacyTokenType,
     ApiParseParams,
@@ -9,92 +8,6 @@
     ApiTokenType,
     ApiUploadParams,
 } from "../api_params";
-<<<<<<< HEAD
-=======
-import { TitleLike } from "./Title";
-
-type Tail<T extends any[]> = T extends [] ? T : T extends [any?, ...infer R] ? R : T;
-
-type TypeOrArray<T> = T extends any ? T | T[] : never; // T[] would be a mixed array
-type ReplaceValue<T extends U | U[], U, V> = T extends U[] ? V[] : V;
-
-type UnknownApiParams = Record<string, string | number | boolean | string[] | number[] | undefined>;
-
-export type ApiResponse = Record<string, any>; // it will always be a JSON object, the rest is uncertain ...
-
-interface Revision {
-    /**
-     * Revision content.
-     */
-    content: string;
-    timestamp: string;
-}
-
-type EditResult = EditFailureResult | EditNoChangeResult | EditChangedResult;
-
-interface EditFailureResult {
-    result: "Failure";
-}
-
-interface EditSuccessResult {
-    contentmodel: string | false;
-    pageid: number;
-    result: "Success";
-    tempusercreated?: true;
-    tempusercreatedredirect?: string;
-    title: string;
-    watched?: true;
-    watchlistexpiry?: string;
-}
-
-interface EditNoChangeResult extends EditSuccessResult {
-    nochange: true;
-}
-
-interface EditChangedResult extends EditSuccessResult {
-    newrevid: number;
-    newtimestamp: string;
-    oldrevid: number;
-}
-
-// type alias to fix #45
-type AssertUser =
-    | {
-          assert: "anon";
-      }
-    | {
-          assert: "user";
-          assertUser: string;
-      };
-
-interface RollbackInfo {
-    /**
-     * The revision being restored (the last revision before revision(s) by the reverted user).
-     */
-    last_revid: number;
-    /**
-     * The revision being reverted (previously the current revision of the page).
-     */
-    old_revid: number;
-    pageid: number;
-    revid: number;
-    summary: string;
-    title: string;
-}
-
-export interface FinishUpload {
-    /**
-     * Call this function to finish the upload.
-     *
-     * @param {ApiUploadParams} data Additional data for the upload.
-     * @returns {mw.Api.Promise<[ApiResponse], mw.Api.RejectArgTuple | [string, ApiResponse]>} API promise for the final upload.
-     */
-    (data?: ApiUploadParams): mw.Api.Promise<
-        [ApiResponse],
-        mw.Api.RejectArgTuple | [string, ApiResponse]
-    >;
-}
->>>>>>> d050e220
 
 declare global {
     namespace mw {
@@ -254,11 +167,7 @@
              * @param {ApiUploadParams} [data]
              * @param {number} [chunkSize] Size (in bytes) per chunk (default: 5MB)
              * @param {number} [chunkRetries] Amount of times to retry a failed chunk (default: 1)
-<<<<<<< HEAD
-             * @returns {Api.Promise.Upload<[Api.FinishUpload]>} Promise that resolves with a
-=======
-             * @returns {Upload.Promise<[FinishUpload]>} Promise that resolves with a
->>>>>>> d050e220
+             * @returns {Upload.Promise<[Api.FinishUpload]>} Promise that resolves with a
              *  function that should be called to finish the upload.
              * @see https://doc.wikimedia.org/mediawiki-core/master/js/mw.Api.html#chunkedUploadToStash
              */
@@ -267,11 +176,7 @@
                 data?: ApiUploadParams,
                 chunkSize?: number,
                 chunkRetries?: number
-<<<<<<< HEAD
-            ): Api.Promise.Upload<[Api.FinishUpload]>;
-=======
-            ): Upload.Promise<[FinishUpload]>;
->>>>>>> d050e220
+            ): Upload.Promise<[Api.FinishUpload]>;
 
             /**
              * Create a new page.
@@ -738,22 +643,14 @@
              * ```
              * @param {File|HTMLInputElement} file
              * @param {ApiUploadParams} [data]
-<<<<<<< HEAD
-             * @returns {Api.Promise.Upload<[Api.FinishUpload]>} Promise that resolves with a
-=======
-             * @returns {Upload.Promise<[FinishUpload]>} Promise that resolves with a
->>>>>>> d050e220
+             * @returns {Upload.Promise<[Api.FinishUpload]>} Promise that resolves with a
              *  function that should be called to finish the upload.
              * @see https://doc.wikimedia.org/mediawiki-core/master/js/mw.Api.html#uploadToStash
              */
             uploadToStash(
                 file: File | HTMLInputElement,
                 data?: ApiUploadParams
-<<<<<<< HEAD
-            ): Api.Promise.Upload<[Api.FinishUpload]>;
-=======
-            ): Upload.Promise<[FinishUpload]>;
->>>>>>> d050e220
+            ): Upload.Promise<[Api.FinishUpload]>;
 
             /**
              * Convenience method for `action=watch`.
@@ -1036,16 +933,10 @@
                 | [string, UnknownResponse, UnknownResponse, JQuery.jqXHR<UnknownResponse>];
 
             namespace Promise {
-<<<<<<< HEAD
-                type Upload<TResolve extends ArgTuple = [UnknownResponse]> = PromiseBase<
-                    TResolve,
-                    [RejectArgTuple[0], RejectArgTuple[1]],
-                    [number]
-                >;
-=======
                 /** @deprecated Use {@link Upload.Promise} instead. */
-                type Upload<TResolve extends ArgTuple = [ApiResponse]> = Upload.Promise<TResolve>;
->>>>>>> d050e220
+                type Upload<
+                    TResolve extends ArgTuple = [UnknownResponse]
+                > = Upload.Promise<TResolve>;
             }
         }
 
