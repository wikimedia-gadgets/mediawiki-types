import { TitleLike } from "./Title";

type Tail<T extends any[]> = T extends [] ? T : T extends [any?, ...infer R] ? R : T;

type TypeOrArray<T> = T extends any ? T | T[] : never; // T[] would be a mixed array
type ReplaceValue<T extends U | U[], U, V> = T extends U[] ? V[] : V;

type UnknownApiParams = Record<
    string,
    string | number | boolean | File | string[] | number[] | undefined
>;

export type ApiResponse = Record<string, any>; // it will always be a JSON object, the rest is uncertain ...

interface Revision {
    /**
     * Revision content.
     */
    content: string;
    timestamp: string;
}

type EditResult = EditFailureResult | EditNoChangeResult | EditChangedResult;

interface EditFailureResult {
    result: "Failure";
}

interface EditSuccessResult {
    contentmodel: string | false;
    pageid: number;
    result: "Success";
    tempusercreated?: true;
    tempusercreatedredirect?: string;
    title: string;
    watched?: true;
    watchlistexpiry?: string;
}

interface EditNoChangeResult extends EditSuccessResult {
    nochange: true;
}

interface EditChangedResult extends EditSuccessResult {
    newrevid: number;
    newtimestamp: string;
    oldrevid: number;
}

// type alias to fix #45
type AssertUser =
    | {
          assert: "anon";
      }
    | {
          assert: "user";
          assertUser: string;
      };

interface RollbackInfo {
    /**
     * The revision being restored (the last revision before revision(s) by the reverted user).
     */
    last_revid: number;
    /**
     * The revision being reverted (previously the current revision of the page).
     */
    old_revid: number;
    pageid: number;
    revid: number;
    summary: string;
    title: string;
}

interface FinishUpload {
    /**
     * Call this function to finish the upload.
     *
<<<<<<< HEAD
     * @param {Partial<mw.Api.Params.Action.Upload>} data Additional data for the upload.
     * @returns {JQuery.Promise<ApiResponse>} API promise for the final upload.
     */
    (data?: Partial<mw.Api.Params.Action.Upload>): JQuery.Promise<ApiResponse>;
=======
     * @param {ApiUploadParams} data Additional data for the upload.
     * @returns {mw.Api.Promise<[ApiResponse], mw.Api.RejectArgTuple | [string, ApiResponse]>} API promise for the final upload.
     */
    (data?: ApiUploadParams): mw.Api.Promise<
        [ApiResponse],
        mw.Api.RejectArgTuple | [string, ApiResponse]
    >;
>>>>>>> 4b5e56ca
}

declare global {
    namespace mw {
        /**
         * Interact with the API of a particular MediaWiki site. mw.Api objects represent the API of
         * one particular MediaWiki site.
         *
         * ```js
         * var api = new mw.Api();
         * api.get( {
         *     action: 'query',
         *     meta: 'userinfo'
         * } ).done( function ( data ) {
         *     console.log( data );
         * } );
         * ```
         *
         * @since 1.25 - multiple values for a parameter can be specified using an array:
         *
         * ```js
         * var api = new mw.Api();
         * api.get( {
         *     action: 'query',
         *     meta: [ 'userinfo', 'siteinfo' ] // same effect as 'userinfo|siteinfo'
         * } ).done( function ( data ) {
         *     console.log( data );
         * } );
         * ```
         *
         * @since 1.26 - boolean values for API parameters can be specified natively. Parameter
         * values set to `false` or `undefined` will be omitted from the request, as required by
         * the API.
         * @see https://doc.wikimedia.org/mediawiki-core/master/js/mw.Api.html
         */
        class Api {
            /**
             * @param {Api.Options} [options] See {@link mw.Api.Options}. This can also be overridden for
             *  each request by passing them to {@link get()} or {@link post()} (or directly to {@link ajax()}) later on.
             * @see https://doc.wikimedia.org/mediawiki-core/master/js/mw.Api.html#Api
             */
            constructor(options?: Api.Options);

            private defaults: Required<Api.Options>;

            /**
             * Abort all unfinished requests issued by this Api object.
             *
             * @see https://doc.wikimedia.org/mediawiki-core/master/js/mw.Api.html#abort
             */
            abort(): void;

            /**
             * Perform the API call.
             *
             * @param {UnknownApiParams} parameters Parameters to the API. See also {@link mw.Api.Options.parameters}.
             * @param {JQuery.AjaxSettings} [ajaxOptions] Parameters to pass to jQuery.ajax. See also {@link mw.Api.Options.ajax}.
             * @returns {Api.Promise} A promise that settles when the API response is processed.
             *   Has an 'abort' method which can be used to abort the request.
             *
             *   - On success, resolves to `( result, jqXHR )` where `result` is the parsed API response.
             *   - On an API error, rejects with `( code, result, result, jqXHR )` where `code` is the
             *     {@link https://www.mediawiki.org/wiki/Special:MyLanguage/API:Errors_and_warnings API error code}, and `result`
             *     is as above. When there are multiple errors, the code from the first one will be used.
             *     If there is no error code, "unknown" is used.
             *   - On other types of errors, rejects with `( 'http', details )` where `details` is an object
             *     with three fields: `xhr` (the jqXHR object), `textStatus`, and `exception`.
             *     The meaning of the last two fields is as follows:
             *     - When the request is aborted (the abort method of the promise is called), textStatus
             *       and exception are both set to "abort".
             *     - On a network timeout, textStatus and exception are both set to "timeout".
             *     - On a network error, textStatus is "error" and exception is the empty string.
             *     - When the HTTP response code is anything other than 2xx or 304 (the API does not
             *       use such response codes but some intermediate layer might), textStatus is "error"
             *       and exception is the HTTP status text (the text following the status code in the
             *       first line of the server response). For HTTP/2, `exception` is always an empty string.
             *     - When the response is not valid JSON but the previous error conditions aren't met,
             *       textStatus is "parsererror" and exception is the exception object thrown by
             *       {@link JSON.parse}.
             * @see https://doc.wikimedia.org/mediawiki-core/master/js/mw.Api.html#ajax
             */
            ajax(parameters: UnknownApiParams, ajaxOptions?: JQuery.AjaxSettings): Api.Promise;

            /**
             * Extend an API parameter object with an assertion that the user won't change.
             *
             * This is useful for API calls which create new revisions or log entries. When the current
             * page was loaded when the user was logged in, but at the time of the API call the user
             * is not logged in anymore (e.g. due to session expiry), their IP is recorded in the page
             * history or log, which can cause serious privacy issues. Extending the API parameters via
             * this method ensures that that won't happen, by checking the user's identity that was
             * embedded into the page when it was rendered against the active session on the server.
             *
             * When the assertion fails, the API request will fail, with one of the following error codes:
             * - `apierror-assertanonfailed`: when the client-side logic thinks the user is anonymous
             *   but the server thinks it is logged in
             * - `apierror-assertuserfailed`: when the client-side logic thinks the user is logged in but the
             *   server thinks it is anonymous
             * - `apierror-assertnameduserfailed`: when both the client-side logic and the server thinks the
             *   user is logged in but they see it logged in under a different username.
             *
             * @example
             * ```js
             * api.postWithToken( 'csrf', api.assertCurrentUser( { action: 'edit', ... } ) )
             * ```
             * @since 1.27
             * @param {UnknownApiParams} query Query parameters. The object will not be changed
             * @returns {AssertUser}
             * @see https://doc.wikimedia.org/mediawiki-core/master/js/mw.Api.html#assertCurrentUser
             */
            assertCurrentUser<T extends UnknownApiParams>(
                query: T
            ): Omit<T, keyof AssertUser> & AssertUser;

            /**
             * Indicate that the cached token for a certain action of the API is bad.
             *
             * Call this if you get a `badtoken` error when using the token returned by {@link getToken()}.
             * You may also want to use {@link postWithToken()} instead, which invalidates bad cached tokens
             * automatically.
             *
             * @since 1.26
             * @param {string} type Token type
             * @see https://doc.wikimedia.org/mediawiki-core/master/js/mw.Api.html#badToken
             */
            badToken(type: Api.TokenType): void;
            /** @deprecated Use `badToken('csrf')` instead */
            badToken(type: Api.LegacyTokenType): void;
            badToken(type: string): void;

            /**
             * Upload a file in several chunks.
             *
             * @param {File} file
             * @param {Partial<Api.Params.Action.Upload>} data Other upload options, see `action=upload` API docs for more
             * @param {number} [chunkSize] Size (in bytes) per chunk (default: 5MB)
             * @param {number} [chunkRetries] Amount of times to retry a failed chunk (default: 1)
             * @returns {Api.Promise.Upload}
             * @see https://doc.wikimedia.org/mediawiki-core/master/js/mw.Api.html#chunkedUpload
             */
            chunkedUpload(
                file: File,
                data: Partial<Api.Params.Action.Upload>,
                chunkSize?: number,
                chunkRetries?: number
            ): Api.Promise.Upload;

            /**
             * Upload a file to the stash, in chunks.
             *
             * This function will return a promise that will resolve with a function to finish the stash upload.
             * See {@link uploadToStash}.
             *
             * @param {File|HTMLInputElement} file
             * @param {Partial<Api.Params.Action.Upload>} [data]
             * @param {number} [chunkSize] Size (in bytes) per chunk (default: 5MB)
             * @param {number} [chunkRetries] Amount of times to retry a failed chunk (default: 1)
             * @returns {Api.Promise.Upload<[FinishUpload]>} Promise that resolves with a
             *  function that should be called to finish the upload.
             * @see https://doc.wikimedia.org/mediawiki-core/master/js/mw.Api.html#chunkedUploadToStash
             */
            chunkedUploadToStash(
                file: File | HTMLInputElement,
                data?: Partial<Api.Params.Action.Upload>,
                chunkSize?: number,
                chunkRetries?: number
            ): Api.Promise.Upload<[FinishUpload]>;

            /**
             * Create a new page.
             *
             * @example
             * ```js
             * new mw.Api().create( 'Sandbox',
             *     { summary: 'Load sand particles.' },
             *     'Sand.'
             * );
             * ```
             * @since 1.28
             * @param {TitleLike} title Page title
             * @param {Partial<Api.Params.Action.Edit>} params Edit API parameters
             * @param {string} content Page content
             * @returns {Api.Promise<[EditResult]>} API response
             * @see https://doc.wikimedia.org/mediawiki-core/master/js/mw.Api.html#create
             */
            create(
                title: TitleLike,
                params: Partial<Api.Params.Action.Edit>,
                content: string
            ): Api.Promise<[EditResult]>;

            /**
             * Edit an existing page.
             *
             * To create a new page, use {@link create()} instead.
             *
             * Simple transformation:
             *
             * ```js
             * new mw.Api()
             *     .edit( 'Sandbox', function ( revision ) {
             *         return revision.content.replace( 'foo', 'bar' );
             *     } )
             *     .then( function () {
             *         console.log( 'Saved!' );
             *     } );
             * ```
             *
             * Set save parameters by returning an object instead of a string:
             *
             * ```js
             * new mw.Api().edit(
             *     'Sandbox',
             *     function ( revision ) {
             *         return {
             *             text: revision.content.replace( 'foo', 'bar' ),
             *             summary: 'Replace "foo" with "bar".',
             *             assert: 'bot',
             *             minor: true
             *         };
             *     }
             * )
             * .then( function () {
             *     console.log( 'Saved!' );
             * } );
             * ```
             *
             * Transform asynchronously by returning a promise.
             *
             * ```js
             * new mw.Api()
             *     .edit( 'Sandbox', function ( revision ) {
             *         return Spelling
             *             .corrections( revision.content )
             *             .then( function ( report ) {
             *                 return {
             *                     text: report.output,
             *                     summary: report.changelog
             *                 };
             *             } );
             *     } )
             *     .then( function () {
             *         console.log( 'Saved!' );
             *     } );
             * ```
             *
             * @since 1.28
             * @param {TitleLike} title Page title
             * @param {Api.EditTransform} transform Callback that prepares the edit
             * @returns {Api.Promise<[EditResult]>} Edit API response
             * @see https://doc.wikimedia.org/mediawiki-core/master/js/mw.Api.html#edit
             */
            edit(title: TitleLike, transform: Api.EditTransform): Api.Promise<[EditResult]>;

            /**
             * Perform API get request. See {@link ajax()} for details.
             *
             * @param {UnknownApiParams} parameters
             * @param {JQuery.AjaxSettings} [ajaxOptions]
             * @returns {Api.Promise}
             * @see https://doc.wikimedia.org/mediawiki-core/master/js/mw.Api.html#get
             */
            get(parameters: UnknownApiParams, ajaxOptions?: JQuery.AjaxSettings): Api.Promise;

            /**
             * Get the categories that a particular page on the wiki belongs to.
             *
             * @param {TitleLike} title
             * @returns {Api.Promise<[false|Title[]]>} Promise that resolves with an array of category titles, or with false if the title was not found.
             * @see https://doc.wikimedia.org/mediawiki-core/master/js/mw.Api.html#getCategories
             */
            getCategories(title: TitleLike): Api.Promise<[false | Title[]]>;

            /**
             * Get a list of categories that match a certain prefix.
             *
             * E.g. given "Foo", return "Food", "Foolish people", "Foosball tables"...
             *
             * @param {string} prefix Prefix to match.
             * @returns {Api.Promise<[string[]]>} Promise that resolves with an array of matched categories
             * @see https://doc.wikimedia.org/mediawiki-core/master/js/mw.Api.html#getCategoriesByPrefix
             */
            getCategoriesByPrefix(prefix: string): Api.Promise<[string[]]>;

            /**
             * API helper to grab a csrf token.
             *
             * @returns {Api.Promise<[string]>} Received token.
             * @see https://doc.wikimedia.org/mediawiki-core/master/js/mw.Api.html#getEditToken
             */
            getEditToken(): Api.Promise<[string]>;

            /**
             * Given an API response indicating an error, get a jQuery object containing a human-readable
             * error message that you can display somewhere on the page.
             *
             * For better quality of error messages, it's recommended to use the following options in your
             * API queries:
             *
             * ```js
             * errorformat: 'html',
             * errorlang: mw.config.get( 'wgUserLanguage' ),
             * errorsuselocal: true,
             * ```
             *
             * Error messages, particularly for editing pages, may consist of multiple paragraphs of text.
             * Your user interface should have enough space for that.
             *
             * @example
             * ```js
             * var api = new mw.Api();
             * // var title = 'Test valid title';
             * var title = 'Test invalid title <>';
             * api.postWithToken( 'watch', {
             *     action: 'watch',
             *     title: title
             * } ).then( function ( data ) {
             *     mw.notify( 'Success!' );
             * }, function ( code, data ) {
             *     mw.notify( api.getErrorMessage( data ), { type: 'error' } );
             * } );
             * ```
             * @param {ApiResponse} data API response indicating an error
             * @returns {JQuery} Error messages, each wrapped in a `<div>`
             * @see https://doc.wikimedia.org/mediawiki-core/master/js/mw.Api.html#getErrorMessage
             */
            getErrorMessage(data: ApiResponse): JQuery;

            /**
             * Get a set of messages.
             *
             * @since 1.27
             * @since 1.37 - accepts a single string message as parameter.
             * @param {string|string[]} messages Messages to retrieve
<<<<<<< HEAD
             * @param {Partial<Api.Params.Action.Query.Meta.AllMessages>} [options] Additional parameters for the API call
             * @returns {JQuery.Promise<Object.<string, string>>}
=======
             * @param {ApiQueryAllMessagesParams} [options] Additional parameters for the API call
             * @returns {Api.Promise<[Object.<string, string>]>}
>>>>>>> 4b5e56ca
             * @see https://doc.wikimedia.org/mediawiki-core/master/js/mw.Api.html#getMessages
             */
            getMessages<T extends string>(
                messages: T | T[],
<<<<<<< HEAD
                options?: Partial<Api.Params.Action.Query.Meta.AllMessages>
            ): JQuery.Promise<Partial<Record<T, string>>>;
=======
                options?: ApiQueryAllMessagesParams
            ): Api.Promise<[Partial<Record<T, string>>]>;
>>>>>>> 4b5e56ca

            /**
             * Get a token for a certain action from the API.
             *
             * @since 1.22
             * @since 1.25 - assert parameter can be passed.
             * @since 1.35 - additional parameters can be passed as an object instead of `assert`.
             * @param {string} type Token type
<<<<<<< HEAD
             * @param {Partial<Api.Params.Action.Query.Meta.Tokens>|Api.Assert} [additionalParams] Additional parameters for the API. When given a string, it's treated as the `assert` parameter.
             * @returns {JQuery.Promise<string>} Received token.
             * @see https://doc.wikimedia.org/mediawiki-core/master/js/mw.Api.html#getToken
             */
            getToken(
                type: Api.TokenType,
                additionalParams?: Partial<Api.Params.Action.Query.Meta.Tokens> | Api.Assert
            ): JQuery.Promise<string>;
            /** @deprecated Use `getToken('csrf')` instead */
            getToken(
                type: Api.LegacyTokenType,
                additionalParams?: Partial<Api.Params.Action.Query.Meta.Tokens> | Api.Assert
            ): JQuery.Promise<string>;
            getToken(
                type: string,
                additionalParams?: Partial<Api.Params.Action.Query.Meta.Tokens> | Api.Assert
            ): JQuery.Promise<string>;
=======
             * @param {ApiQueryTokensParams|ApiAssert} [additionalParams] Additional parameters for the API. When given a string, it's treated as the `assert` parameter.
             * @returns {Api.Promise<[string]>} Received token.
             * @see https://doc.wikimedia.org/mediawiki-core/master/js/mw.Api.html#getToken
             */
            getToken(
                type: ApiTokenType,
                additionalParams?: ApiQueryTokensParams | ApiAssert
            ): Api.Promise<[string]>;
            /** @deprecated Use `getToken('csrf')` instead */
            getToken(
                type: ApiLegacyTokenType,
                additionalParams?: ApiQueryTokensParams | ApiAssert
            ): Api.Promise<[string]>;
            getToken(
                type: string,
                additionalParams?: ApiQueryTokensParams | ApiAssert
            ): Api.Promise<[string]>;
>>>>>>> 4b5e56ca

            /**
             * Get the current user's groups and rights.
             *
             * @since 1.27
             * @returns {Api.Promise<[Api.UserInfo], Api.RejectArgTuple | []>}
             * @see https://doc.wikimedia.org/mediawiki-core/master/js/mw.Api.html#getUserInfo
             */
            getUserInfo(): Api.Promise<[Api.UserInfo], Api.RejectArgTuple | []>;

            /**
             * Determine if a category exists.
             *
             * @param {TitleLike} title
             * @returns {Api.Promise<[boolean]>} Promise that resolves with a boolean indicating whether the category exists.
             * @see https://doc.wikimedia.org/mediawiki-core/master/js/mw.Api.html#isCategory
             */
            isCategory(title: TitleLike): Api.Promise<[boolean]>;

            /**
             * Load a set of messages and add them to {@link mw.messages}.
             *
             * @since 1.37 - accepts a single string message as parameter.
             * @param {string|string[]} messages Messages to retrieve
<<<<<<< HEAD
             * @param {Partial<Api.Params.Action.Query.Meta.AllMessages>} [options] Additional parameters for the API call
             * @returns {JQuery.Promise<boolean>}
=======
             * @param {ApiQueryAllMessagesParams} [options] Additional parameters for the API call
             * @returns {Api.Promise<[boolean]>}
>>>>>>> 4b5e56ca
             * @see https://doc.wikimedia.org/mediawiki-core/master/js/mw.Api.html#loadMessages
             */
            loadMessages(
                messages: string | string[],
<<<<<<< HEAD
                options?: Partial<Api.Params.Action.Query.Meta.AllMessages>
            ): JQuery.Promise<boolean>;
=======
                options?: ApiQueryAllMessagesParams
            ): Api.Promise<[boolean]>;
>>>>>>> 4b5e56ca

            /**
             * Load a set of messages and add them to {@link mw.messages}. Only messages that are not already known
             * are loaded. If all messages are known, the returned promise is resolved immediately.
             *
             * @since 1.27
             * @since 1.42 - accepts a single string message as parameter.
             * @param {string|string[]} messages Messages to retrieve
<<<<<<< HEAD
             * @param {Partial<Api.Params.Action.Query.Meta.AllMessages>} [options] Additional parameters for the API call
             * @returns {JQuery.Promise<boolean>}
=======
             * @param {ApiQueryAllMessagesParams} [options] Additional parameters for the API call
             * @returns {Api.Promise<[] | [boolean]>}
>>>>>>> 4b5e56ca
             * @see https://doc.wikimedia.org/mediawiki-core/master/js/mw.Api.html#loadMessagesIfMissing
             */
            loadMessagesIfMissing(
                messages: string | string[],
<<<<<<< HEAD
                options?: Partial<Api.Params.Action.Query.Meta.AllMessages>
            ): JQuery.Promise<boolean>;
=======
                options?: ApiQueryAllMessagesParams
            ): Api.Promise<[] | [boolean]>;
>>>>>>> 4b5e56ca

            /**
             * @param {string} username
             * @param {string} password
             * @returns {Api.Promise<[ApiResponse]>} See {@link post()}
             * @see https://doc.wikimedia.org/mediawiki-core/master/js/mw.Api.html#login
             */
            login(username: string, password: string): Api.Promise<[ApiResponse]>;

            /**
             * Post a new section to the page.
             *
             * @param {TitleLike} title Target page
             * @param {string} header
             * @param {string} message Wikitext message
<<<<<<< HEAD
             * @param {Partial<Api.Params.Action.Edit>} additionalParams Additional API parameters
             * @returns {JQuery.Promise<ApiResponse>} See {@link postWithEditToken}
=======
             * @param {ApiEditPageParams} additionalParams Additional API parameters
             * @returns {Api.Promise} See {@link postWithEditToken}
>>>>>>> 4b5e56ca
             * @see https://doc.wikimedia.org/mediawiki-core/master/js/mw.Api.html#newSection
             */
            newSection(
                title: TitleLike,
                header: string,
                message: string,
<<<<<<< HEAD
                additionalParams?: Partial<Api.Params.Action.Edit>
            ): JQuery.Promise<ApiResponse>;
=======
                additionalParams?: ApiEditPageParams
            ): Api.Promise;
>>>>>>> 4b5e56ca

            /**
             * Convenience method for `action=parse`.
             *
             * @param {TitleLike} content Content to parse, either as a wikitext string or a {@link mw.Title}
             * @param {Partial<Api.Params.Action.Parse>} [additionalParams] Parameters object to set custom settings, e.g.
             *  `redirects`, `sectionpreview`. `prop` should not be overridden.
             * @returns {Api.Promise<[string]>} Promise that resolves with the parsed HTML of `wikitext`
             * @see https://doc.wikimedia.org/mediawiki-core/master/js/mw.Api.html#parse
             */
<<<<<<< HEAD
            parse(
                content: TitleLike,
                additionalParams?: Partial<Api.Params.Action.Parse>
            ): JQuery.Promise<string>;
=======
            parse(content: TitleLike, additionalParams?: ApiParseParams): Api.Promise<[string]>;
>>>>>>> 4b5e56ca

            /**
             * Perform API post request. See {@link ajax()} for details.
             *
             * @param {UnknownApiParams} parameters
             * @param {JQuery.AjaxSettings} [ajaxOptions]
             * @returns {Api.Promise}
             * @see https://doc.wikimedia.org/mediawiki-core/master/js/mw.Api.html#post
             */
            post(parameters: UnknownApiParams, ajaxOptions?: JQuery.AjaxSettings): Api.Promise;

            /**
             * Post to API with csrf token. If we have no token, get one and try to post. If we have a cached token try using that, and if it fails, blank out the cached token and start over.
             *
             * @param {UnknownApiParams} params API parameters
             * @param {JQuery.AjaxSettings} [ajaxOptions]
             * @returns {Api.Promise} See {@link post}
             * @see https://doc.wikimedia.org/mediawiki-core/master/js/mw.Api.html#postWithEditToken
             */
            postWithEditToken(
                params: UnknownApiParams,
                ajaxOptions?: JQuery.AjaxSettings
            ): Api.Promise;

            /**
             * Post to API with the specified type of token. If we have no token, get one and try to post.
             * If we already have a cached token, try using that, and if the request fails using the cached token,
             * blank it out and start over.
             *
             * @example <caption>For example, to change a user option, you could do:</caption>
             * ```js
             * new mw.Api().postWithToken( 'csrf', {
             *     action: 'options',
             *     optionname: 'gender',
             *     optionvalue: 'female'
             * } );
             * ```
             * @since 1.22
             * @param {string} tokenType The name of the token, like `options` or `edit`.
             * @param {UnknownApiParams} params API parameters
             * @param {JQuery.AjaxSettings} [ajaxOptions]
             * @returns {Api.Promise} See {@link post()}
             * @see https://doc.wikimedia.org/mediawiki-core/master/js/mw.Api.html#postWithToken
             */
            postWithToken(
                tokenType: Api.TokenType,
                params: UnknownApiParams,
                ajaxOptions?: JQuery.AjaxSettings
            ): Api.Promise;
            /** @deprecated Use `postWithToken('csrf', params)` instead */
            postWithToken(
                tokenType: Api.LegacyTokenType,
                params: UnknownApiParams,
                ajaxOptions?: JQuery.AjaxSettings
            ): Api.Promise;
            postWithToken(
                tokenType: string,
                params: UnknownApiParams,
                ajaxOptions?: JQuery.AjaxSettings
            ): Api.Promise;

            /**
             * Convenience method for `action=rollback`.
             *
             * @since 1.28
             * @param {TitleLike} page
             * @param {string} user
<<<<<<< HEAD
             * @param {Partial<Api.Params.Action.Rollback>} [params] Additional parameters
             * @returns {JQuery.Promise<RollbackInfo>}
=======
             * @param {ApiRollbackParams} [params] Additional parameters
             * @returns {Api.Promise<[RollbackInfo]>}
>>>>>>> 4b5e56ca
             * @see https://doc.wikimedia.org/mediawiki-core/master/js/mw.Api.html#rollback
             */
            rollback(
                page: TitleLike,
                user: string,
<<<<<<< HEAD
                params?: Partial<Api.Params.Action.Rollback>
            ): JQuery.Promise<RollbackInfo>;
=======
                params?: ApiRollbackParams
            ): Api.Promise<[RollbackInfo]>;
>>>>>>> 4b5e56ca

            /**
             * Asynchronously save the value of a single user option using the API.
             * See {@link saveOptions()}.
             *
             * @param {string} name
             * @param {string|null} value
             * @returns {Api.Promise}
             * @see https://doc.wikimedia.org/mediawiki-core/master/js/mw.Api.html#saveOption
             */
            saveOption(name: string, value: string | null): Api.Promise;

            /**
             * Asynchronously save the values of user options using the {@link https://www.mediawiki.org/wiki/Special:MyLanguage/API:Options Options API}.
             *
             * If a value of `null` is provided, the given option will be reset to the default value.
             *
             * Any warnings returned by the API, including warnings about invalid option names or values,
             * are ignored. However, do not rely on this behavior.
             *
             * If necessary, the options will be saved using several sequential API requests. Only one promise
             * is always returned that will be resolved when all requests complete.
             *
             * If a request from a previous {@link saveOptions()} call is still pending, this will wait for it to be
             * completed, otherwise MediaWiki gets sad. No requests are sent for anonymous users, as they
             * would fail anyway. See T214963.
             *
             * @param {Object.<string, string|null>} options Options as a `{ name: value, … }` object
             * @returns {Api.Promise<[] | [ApiResponse, JQuery.jqXHR<ApiResponse>]>}
             * @see https://doc.wikimedia.org/mediawiki-core/master/js/mw.Api.html#saveOptions
             */
            saveOptions<T extends Record<string, string | null>>(
                options: T
            ): Api.Promise<({} extends T ? [] : never) | [ApiResponse, JQuery.jqXHR<ApiResponse>]>;

            /**
             * Convenience method for `action=watch&unwatch=1`.
             *
             * @param {TypeOrArray<TitleLike>} pages Full page name or instance of {@link mw.Title}, or an
             *  array thereof. If an array is passed, the return value passed to the promise will also be an
             *  array of appropriate objects.
             * @returns {Api.Promise<[TypeOrArray<Api.WatchedPage>]>} A promise that resolves
             *  with an object (or array of objects) describing each page that was passed in and its
             *  current watched/unwatched status.
             * @see https://doc.wikimedia.org/mediawiki-core/master/js/mw.Api.html#unwatch
             */
            unwatch<P extends TypeOrArray<TitleLike>>(
                pages: P
            ): Api.Promise<[ReplaceValue<P, TitleLike, Api.WatchedPage>]>;

            /**
             * Upload a file to MediaWiki.
             *
             * The file will be uploaded using AJAX and FormData.
             *
             * @param {File|Blob|HTMLInputElement} file HTML `input type=file` element with a file already inside of it, or a File object.
<<<<<<< HEAD
             * @param {Partial<Api.Params.Action.Upload>} data Other upload options, see `action=upload` API docs for more
             * @returns {JQuery.Promise<ApiResponse>}
             * @see https://doc.wikimedia.org/mediawiki-core/master/js/mw.Api.html#upload
             */
            upload(
                file: File | Blob | HTMLInputElement,
                data: Partial<Api.Params.Action.Upload>
            ): JQuery.Promise<ApiResponse>;
=======
             * @param {ApiUploadParams} data Other upload options, see `action=upload` API docs for more
             * @returns {Api.Promise.Upload}
             * @see https://doc.wikimedia.org/mediawiki-core/master/js/mw.Api.html#upload
             */
            upload(file: File | Blob | HTMLInputElement, data: ApiUploadParams): Api.Promise.Upload;
>>>>>>> 4b5e56ca

            /**
             * Finish an upload in the stash.
             *
             * @param {string} filekey
<<<<<<< HEAD
             * @param {Partial<Api.Params.Action.Upload>} data
             * @returns {JQuery.Promise<ApiResponse>}
=======
             * @param {ApiUploadParams} data
             * @returns {Api.Promise<[ApiResponse], Api.RejectArgTuple | [string, ApiResponse]>}
>>>>>>> 4b5e56ca
             * @see https://doc.wikimedia.org/mediawiki-core/master/js/mw.Api.html#uploadFromStash
             */
            uploadFromStash(
                filekey: string,
<<<<<<< HEAD
                data: Partial<Api.Params.Action.Upload>
            ): JQuery.Promise<ApiResponse>;
=======
                data: ApiUploadParams
            ): Api.Promise<[ApiResponse], Api.RejectArgTuple | [string, ApiResponse]>;
>>>>>>> 4b5e56ca

            /**
             * Upload a file to the stash.
             *
             * This function will return a promise, which when resolved, will pass back a function
             * to finish the stash upload. You can call that function with an argument containing
             * more, or conflicting, data to pass to the server.
             *
             * @example
             * ```js
             * // upload a file to the stash with a placeholder filename
             * api.uploadToStash( file, { filename: 'testing.png' } ).done( function ( finish ) {
             *     // finish is now the function we can use to finalize the upload
             *     // pass it a new filename from user input to override the initial value
             *     finish( { filename: getFilenameFromUser() } ).done( function ( data ) {
             *         // the upload is complete, data holds the API response
             *     } );
             * } );
             * ```
             * @param {File|HTMLInputElement} file
<<<<<<< HEAD
             * @param {Partial<Api.Params.Action.Upload>} [data]
             * @returns {JQuery.Promise<FinishUpload>} Promise that resolves with a
=======
             * @param {ApiUploadParams} [data]
             * @returns {Api.Promise.Upload<[FinishUpload]>} Promise that resolves with a
>>>>>>> 4b5e56ca
             *  function that should be called to finish the upload.
             * @see https://doc.wikimedia.org/mediawiki-core/master/js/mw.Api.html#uploadToStash
             */
            uploadToStash(
                file: File | HTMLInputElement,
<<<<<<< HEAD
                data?: Partial<Api.Params.Action.Upload>
            ): JQuery.Promise<FinishUpload>;
=======
                data?: ApiUploadParams
            ): Api.Promise.Upload<[FinishUpload]>;
>>>>>>> 4b5e56ca

            /**
             * Convenience method for `action=watch`.
             *
             * @since 1.35 - expiry parameter can be passed when Watchlist Expiry is enabled.
             * @param {TypeOrArray<TitleLike>} pages Full page name or instance of {@link mw.Title}, or an
             *  array thereof. If an array is passed, the return value passed to the promise will also be an
             *  array of appropriate objects.
             * @param {string} [expiry] When the page should expire from the watchlist. If omitted, the
             *  page will not expire.
             * @returns {Api.Promise<[TypeOrArray<Api.WatchedPage>]>} A promise that resolves
             *  with an object (or array of objects) describing each page that was passed in and its
             *  current watched/unwatched status.
             * @see https://doc.wikimedia.org/mediawiki-core/master/js/mw.Api.html#watch
             */
            watch<P extends TypeOrArray<TitleLike>>(
                pages: P,
                expiry?: string
            ): Api.Promise<[ReplaceValue<P, TitleLike, Api.WatchedPage>]>;

            /**
             * Massage parameters from the nice format we accept into a format suitable for the API.
             *
             * @param {UnknownApiParams} parameters (modified in-place)
             * @param {boolean} useUS Whether to use U+001F when joining multi-valued parameters.
             */
            private preprocessParameters(parameters: UnknownApiParams, useUS: boolean): void;
        }

        namespace Api {
            /**
             * @see https://doc.wikimedia.org/mediawiki-core/master/js/mw.Api.html#.EditTransform
             */
            interface EditTransform {
                /**
                 * @param {Revision} revision Current revision
                 * @returns {string|Partial<Params.Action.Edit>|JQuery.Promise<string|Partial<Params.Action.Edit>>} New content, object with edit API parameters, or promise providing one of those.
                 */
                (revision: Revision):
                    | string
                    | Partial<Params.Action.Edit>
                    | JQuery.Promise<string>
                    | JQuery.Promise<Partial<Params.Action.Edit>>;
            }

            /**
             * Default options for {@link jQuery.ajax} calls. Can be overridden by passing
             * `options` to {@link mw.Api} constructor.
             *
             * @see https://doc.wikimedia.org/mediawiki-core/master/js/mw.Api.html#.Options
             */
            interface Options {
                /**
                 * Default options for {@link jQuery.ajax}
                 */
                ajax?: JQuery.AjaxSettings;
                /**
                 * Default query parameters for API requests
                 */
                parameters?: UnknownApiParams;
                /**
                 * Whether to use U+001F when joining multi-valued parameters (since 1.28).
                 * Default is true if ajax.url is not set, false otherwise for compatibility.
                 */
                useUS?: boolean;
            }

            /**
             * @see https://doc.wikimedia.org/mediawiki-core/master/js/mw.Api.html#.UserInfo
             */
            interface UserInfo {
                /**
                 * User groups that the user belongs to.
                 */
                groups: string[];
                /**
                 * User's rights.
                 */
                rights: string[];
            }

            /**
             * @see https://doc.wikimedia.org/mediawiki-core/master/js/mw.Api.html#.WatchedPage
             */
            interface WatchedPage {
                ns: number;
                /**
                 * Full page name.
                 */
                title: string;
                /**
                 * Whether the page is now watched (true) or unwatched (false).
                 */
                watched: boolean;
            }

            type Arg<
                T extends ArgTuple,
                N extends number,
                TAcc extends never[] = []
            > = false extends (T extends [] ? true : false)
                ? TAcc["length"] extends N
                    ? T[0]
                    : Arg<Tail<T>, N, [...TAcc, never]>
                : never;

            interface PromiseBase<
                TResolve extends ArgTuple,
                TReject extends ArgTuple,
                TNotify extends ArgTuple
            > extends JQuery.PromiseBase<
                        Arg<TResolve, 0>,
                        Arg<TReject, 0>,
                        Arg<TNotify, 0>,
                        Arg<TResolve, 1>,
                        Arg<TReject, 1>,
                        Arg<TNotify, 1>,
                        Arg<TResolve, 2>,
                        Arg<TReject, 2>,
                        Arg<TNotify, 2>,
                        Arg<TResolve, 3>,
                        Arg<TReject, 3>,
                        Arg<TNotify, 3>
                    >,
                    Pick<JQuery.jqXHR, "abort"> {}

            type ArgTuple = [any?, any?, any?, any?];

            type Promise<
                TResolve extends Api.ArgTuple = [ApiResponse, JQuery.jqXHR<ApiResponse>],
                TReject extends Api.ArgTuple = RejectArgTuple,
                TNotify extends Api.ArgTuple = []
            > = PromiseBase<TResolve, TReject, TNotify>;

            type RejectArgTuple =
                | Rest.RejectArgTuple
                | [
                      "ok-but-empty",
                      "OK response but empty result (check HTTP headers?)",
                      "" | null | undefined,
                      JQuery.jqXHR<"" | null | undefined>
                  ]
                | [string, ApiResponse, ApiResponse, JQuery.jqXHR<ApiResponse>];

            namespace Promise {
                type Upload<TResolve extends ArgTuple = [ApiResponse]> = PromiseBase<
                    TResolve,
                    [RejectArgTuple[0], RejectArgTuple[1]],
                    [number]
                >;
            }
        }
    }
}

/** @deprecated Use `mw.Api.Options` instead. Note that `ApiOptions` is strictly equivalent to `Required<mw.Api.Options>` as properties are now optional for consistency. */
export type ApiOptions = Required<mw.Api.Options>;

export {};<|MERGE_RESOLUTION|>--- conflicted
+++ resolved
@@ -76,20 +76,13 @@
     /**
      * Call this function to finish the upload.
      *
-<<<<<<< HEAD
      * @param {Partial<mw.Api.Params.Action.Upload>} data Additional data for the upload.
-     * @returns {JQuery.Promise<ApiResponse>} API promise for the final upload.
-     */
-    (data?: Partial<mw.Api.Params.Action.Upload>): JQuery.Promise<ApiResponse>;
-=======
-     * @param {ApiUploadParams} data Additional data for the upload.
      * @returns {mw.Api.Promise<[ApiResponse], mw.Api.RejectArgTuple | [string, ApiResponse]>} API promise for the final upload.
      */
-    (data?: ApiUploadParams): mw.Api.Promise<
+    (data?: Partial<mw.Api.Params.Action.Upload>): mw.Api.Promise<
         [ApiResponse],
         mw.Api.RejectArgTuple | [string, ApiResponse]
     >;
->>>>>>> 4b5e56ca
 }
 
 declare global {
@@ -424,24 +417,14 @@
              * @since 1.27
              * @since 1.37 - accepts a single string message as parameter.
              * @param {string|string[]} messages Messages to retrieve
-<<<<<<< HEAD
              * @param {Partial<Api.Params.Action.Query.Meta.AllMessages>} [options] Additional parameters for the API call
-             * @returns {JQuery.Promise<Object.<string, string>>}
-=======
-             * @param {ApiQueryAllMessagesParams} [options] Additional parameters for the API call
              * @returns {Api.Promise<[Object.<string, string>]>}
->>>>>>> 4b5e56ca
              * @see https://doc.wikimedia.org/mediawiki-core/master/js/mw.Api.html#getMessages
              */
             getMessages<T extends string>(
                 messages: T | T[],
-<<<<<<< HEAD
                 options?: Partial<Api.Params.Action.Query.Meta.AllMessages>
-            ): JQuery.Promise<Partial<Record<T, string>>>;
-=======
-                options?: ApiQueryAllMessagesParams
             ): Api.Promise<[Partial<Record<T, string>>]>;
->>>>>>> 4b5e56ca
 
             /**
              * Get a token for a certain action from the API.
@@ -450,43 +433,23 @@
              * @since 1.25 - assert parameter can be passed.
              * @since 1.35 - additional parameters can be passed as an object instead of `assert`.
              * @param {string} type Token type
-<<<<<<< HEAD
              * @param {Partial<Api.Params.Action.Query.Meta.Tokens>|Api.Assert} [additionalParams] Additional parameters for the API. When given a string, it's treated as the `assert` parameter.
-             * @returns {JQuery.Promise<string>} Received token.
+             * @returns {Api.Promise<[string]>} Received token.
              * @see https://doc.wikimedia.org/mediawiki-core/master/js/mw.Api.html#getToken
              */
             getToken(
                 type: Api.TokenType,
                 additionalParams?: Partial<Api.Params.Action.Query.Meta.Tokens> | Api.Assert
-            ): JQuery.Promise<string>;
+            ): Api.Promise<[string]>;
             /** @deprecated Use `getToken('csrf')` instead */
             getToken(
                 type: Api.LegacyTokenType,
                 additionalParams?: Partial<Api.Params.Action.Query.Meta.Tokens> | Api.Assert
-            ): JQuery.Promise<string>;
+            ): Api.Promise<[string]>;
             getToken(
                 type: string,
                 additionalParams?: Partial<Api.Params.Action.Query.Meta.Tokens> | Api.Assert
-            ): JQuery.Promise<string>;
-=======
-             * @param {ApiQueryTokensParams|ApiAssert} [additionalParams] Additional parameters for the API. When given a string, it's treated as the `assert` parameter.
-             * @returns {Api.Promise<[string]>} Received token.
-             * @see https://doc.wikimedia.org/mediawiki-core/master/js/mw.Api.html#getToken
-             */
-            getToken(
-                type: ApiTokenType,
-                additionalParams?: ApiQueryTokensParams | ApiAssert
             ): Api.Promise<[string]>;
-            /** @deprecated Use `getToken('csrf')` instead */
-            getToken(
-                type: ApiLegacyTokenType,
-                additionalParams?: ApiQueryTokensParams | ApiAssert
-            ): Api.Promise<[string]>;
-            getToken(
-                type: string,
-                additionalParams?: ApiQueryTokensParams | ApiAssert
-            ): Api.Promise<[string]>;
->>>>>>> 4b5e56ca
 
             /**
              * Get the current user's groups and rights.
@@ -511,24 +474,14 @@
              *
              * @since 1.37 - accepts a single string message as parameter.
              * @param {string|string[]} messages Messages to retrieve
-<<<<<<< HEAD
              * @param {Partial<Api.Params.Action.Query.Meta.AllMessages>} [options] Additional parameters for the API call
-             * @returns {JQuery.Promise<boolean>}
-=======
-             * @param {ApiQueryAllMessagesParams} [options] Additional parameters for the API call
              * @returns {Api.Promise<[boolean]>}
->>>>>>> 4b5e56ca
              * @see https://doc.wikimedia.org/mediawiki-core/master/js/mw.Api.html#loadMessages
              */
             loadMessages(
                 messages: string | string[],
-<<<<<<< HEAD
                 options?: Partial<Api.Params.Action.Query.Meta.AllMessages>
-            ): JQuery.Promise<boolean>;
-=======
-                options?: ApiQueryAllMessagesParams
             ): Api.Promise<[boolean]>;
->>>>>>> 4b5e56ca
 
             /**
              * Load a set of messages and add them to {@link mw.messages}. Only messages that are not already known
@@ -537,24 +490,14 @@
              * @since 1.27
              * @since 1.42 - accepts a single string message as parameter.
              * @param {string|string[]} messages Messages to retrieve
-<<<<<<< HEAD
              * @param {Partial<Api.Params.Action.Query.Meta.AllMessages>} [options] Additional parameters for the API call
-             * @returns {JQuery.Promise<boolean>}
-=======
-             * @param {ApiQueryAllMessagesParams} [options] Additional parameters for the API call
              * @returns {Api.Promise<[] | [boolean]>}
->>>>>>> 4b5e56ca
              * @see https://doc.wikimedia.org/mediawiki-core/master/js/mw.Api.html#loadMessagesIfMissing
              */
             loadMessagesIfMissing(
                 messages: string | string[],
-<<<<<<< HEAD
                 options?: Partial<Api.Params.Action.Query.Meta.AllMessages>
-            ): JQuery.Promise<boolean>;
-=======
-                options?: ApiQueryAllMessagesParams
             ): Api.Promise<[] | [boolean]>;
->>>>>>> 4b5e56ca
 
             /**
              * @param {string} username
@@ -570,26 +513,16 @@
              * @param {TitleLike} title Target page
              * @param {string} header
              * @param {string} message Wikitext message
-<<<<<<< HEAD
              * @param {Partial<Api.Params.Action.Edit>} additionalParams Additional API parameters
-             * @returns {JQuery.Promise<ApiResponse>} See {@link postWithEditToken}
-=======
-             * @param {ApiEditPageParams} additionalParams Additional API parameters
              * @returns {Api.Promise} See {@link postWithEditToken}
->>>>>>> 4b5e56ca
              * @see https://doc.wikimedia.org/mediawiki-core/master/js/mw.Api.html#newSection
              */
             newSection(
                 title: TitleLike,
                 header: string,
                 message: string,
-<<<<<<< HEAD
                 additionalParams?: Partial<Api.Params.Action.Edit>
-            ): JQuery.Promise<ApiResponse>;
-=======
-                additionalParams?: ApiEditPageParams
             ): Api.Promise;
->>>>>>> 4b5e56ca
 
             /**
              * Convenience method for `action=parse`.
@@ -600,14 +533,10 @@
              * @returns {Api.Promise<[string]>} Promise that resolves with the parsed HTML of `wikitext`
              * @see https://doc.wikimedia.org/mediawiki-core/master/js/mw.Api.html#parse
              */
-<<<<<<< HEAD
             parse(
                 content: TitleLike,
                 additionalParams?: Partial<Api.Params.Action.Parse>
-            ): JQuery.Promise<string>;
-=======
-            parse(content: TitleLike, additionalParams?: ApiParseParams): Api.Promise<[string]>;
->>>>>>> 4b5e56ca
+            ): Api.Promise<[string]>;
 
             /**
              * Perform API post request. See {@link ajax()} for details.
@@ -675,25 +604,15 @@
              * @since 1.28
              * @param {TitleLike} page
              * @param {string} user
-<<<<<<< HEAD
              * @param {Partial<Api.Params.Action.Rollback>} [params] Additional parameters
-             * @returns {JQuery.Promise<RollbackInfo>}
-=======
-             * @param {ApiRollbackParams} [params] Additional parameters
              * @returns {Api.Promise<[RollbackInfo]>}
->>>>>>> 4b5e56ca
              * @see https://doc.wikimedia.org/mediawiki-core/master/js/mw.Api.html#rollback
              */
             rollback(
                 page: TitleLike,
                 user: string,
-<<<<<<< HEAD
                 params?: Partial<Api.Params.Action.Rollback>
-            ): JQuery.Promise<RollbackInfo>;
-=======
-                params?: ApiRollbackParams
             ): Api.Promise<[RollbackInfo]>;
->>>>>>> 4b5e56ca
 
             /**
              * Asynchronously save the value of a single user option using the API.
@@ -750,45 +669,27 @@
              * The file will be uploaded using AJAX and FormData.
              *
              * @param {File|Blob|HTMLInputElement} file HTML `input type=file` element with a file already inside of it, or a File object.
-<<<<<<< HEAD
              * @param {Partial<Api.Params.Action.Upload>} data Other upload options, see `action=upload` API docs for more
-             * @returns {JQuery.Promise<ApiResponse>}
+             * @returns {Api.Promise.Upload}
              * @see https://doc.wikimedia.org/mediawiki-core/master/js/mw.Api.html#upload
              */
             upload(
                 file: File | Blob | HTMLInputElement,
                 data: Partial<Api.Params.Action.Upload>
-            ): JQuery.Promise<ApiResponse>;
-=======
-             * @param {ApiUploadParams} data Other upload options, see `action=upload` API docs for more
-             * @returns {Api.Promise.Upload}
-             * @see https://doc.wikimedia.org/mediawiki-core/master/js/mw.Api.html#upload
-             */
-            upload(file: File | Blob | HTMLInputElement, data: ApiUploadParams): Api.Promise.Upload;
->>>>>>> 4b5e56ca
+            ): Api.Promise.Upload;
 
             /**
              * Finish an upload in the stash.
              *
              * @param {string} filekey
-<<<<<<< HEAD
              * @param {Partial<Api.Params.Action.Upload>} data
-             * @returns {JQuery.Promise<ApiResponse>}
-=======
-             * @param {ApiUploadParams} data
              * @returns {Api.Promise<[ApiResponse], Api.RejectArgTuple | [string, ApiResponse]>}
->>>>>>> 4b5e56ca
              * @see https://doc.wikimedia.org/mediawiki-core/master/js/mw.Api.html#uploadFromStash
              */
             uploadFromStash(
                 filekey: string,
-<<<<<<< HEAD
                 data: Partial<Api.Params.Action.Upload>
-            ): JQuery.Promise<ApiResponse>;
-=======
-                data: ApiUploadParams
             ): Api.Promise<[ApiResponse], Api.RejectArgTuple | [string, ApiResponse]>;
->>>>>>> 4b5e56ca
 
             /**
              * Upload a file to the stash.
@@ -809,25 +710,15 @@
              * } );
              * ```
              * @param {File|HTMLInputElement} file
-<<<<<<< HEAD
              * @param {Partial<Api.Params.Action.Upload>} [data]
-             * @returns {JQuery.Promise<FinishUpload>} Promise that resolves with a
-=======
-             * @param {ApiUploadParams} [data]
              * @returns {Api.Promise.Upload<[FinishUpload]>} Promise that resolves with a
->>>>>>> 4b5e56ca
              *  function that should be called to finish the upload.
              * @see https://doc.wikimedia.org/mediawiki-core/master/js/mw.Api.html#uploadToStash
              */
             uploadToStash(
                 file: File | HTMLInputElement,
-<<<<<<< HEAD
                 data?: Partial<Api.Params.Action.Upload>
-            ): JQuery.Promise<FinishUpload>;
-=======
-                data?: ApiUploadParams
             ): Api.Promise.Upload<[FinishUpload]>;
->>>>>>> 4b5e56ca
 
             /**
              * Convenience method for `action=watch`.
