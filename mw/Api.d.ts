import { TitleLike } from "./Title";

type Tail<T extends any[]> = T extends [] ? T : T extends [any?, ...infer R] ? R : T;

type TypeOrArray<T> = T extends any ? T | T[] : never; // T[] would be a mixed array
type ReplaceValue<T extends U | U[], U, V> = T extends U[] ? V[] : V;

type UnknownApiParams = Record<
    string,
    string | number | boolean | File | string[] | number[] | undefined
>;

export type ApiResponse = Record<string, any>; // it will always be a JSON object, the rest is uncertain ...

interface Revision {
    /**
     * Revision content.
     */
    content: string;
    timestamp: string;
}

type EditResult = EditFailureResult | EditNoChangeResult | EditChangedResult;

interface EditFailureResult {
    result: "Failure";
}

interface EditSuccessResult {
    contentmodel: string | false;
    pageid: number;
    result: "Success";
    tempusercreated?: true;
    tempusercreatedredirect?: string;
    title: string;
    watched?: true;
    watchlistexpiry?: string;
}

interface EditNoChangeResult extends EditSuccessResult {
    nochange: true;
}

interface EditChangedResult extends EditSuccessResult {
    newrevid: number;
    newtimestamp: string;
    oldrevid: number;
}

// type alias to fix #45
type AssertUser =
    | {
          assert: "anon";
      }
    | {
          assert: "user";
          assertUser: string;
      };

interface RollbackInfo {
    /**
     * The revision being restored (the last revision before revision(s) by the reverted user).
     */
    last_revid: number;
    /**
     * The revision being reverted (previously the current revision of the page).
     */
    old_revid: number;
    pageid: number;
    revid: number;
    summary: string;
    title: string;
}

export interface FinishUpload {
    /**
     * Call this function to finish the upload.
     *
     * @param {Partial<mw.Api.Params.Action.Upload>} data Additional data for the upload.
     * @returns {mw.Api.Promise<[ApiResponse], mw.Api.RejectArgTuple | [string, ApiResponse]>} API promise for the final upload.
     */
    (data?: Partial<mw.Api.Params.Action.Upload>): mw.Api.Promise<
        [ApiResponse],
        mw.Api.RejectArgTuple | [string, ApiResponse]
    >;
}

declare global {
    namespace mw {
        /**
         * Interact with the MediaWiki API. `mw.Api` is a client library for the
         * {@link https://www.mediawiki.org/wiki/Special:MyLanguage/API:Main_page action API}.
         * An `mw.Api` object represents the API of a MediaWiki site. For the REST API, see {@link mw.Rest}.
         *
         * ```js
         * var api = new mw.Api();
         * api.get( {
         *     action: 'query',
         *     meta: 'userinfo'
         * } ).then( function ( data ) {
         *     console.log( data );
         * } );
         * ```
         *
         * @since 1.25 - multiple values for a parameter can be specified using an array:
         *
         * ```js
         * var api = new mw.Api();
         * api.get( {
         *     action: 'query',
         *     meta: [ 'userinfo', 'siteinfo' ] // same effect as 'userinfo|siteinfo'
         * } ).then( function ( data ) {
         *     console.log( data );
         * } );
         * ```
         *
         * @since 1.26 - boolean values for API parameters can be specified natively. Parameter
         * values set to `false` or `undefined` will be omitted from the request, as required by
         * the API.
         * @see https://doc.wikimedia.org/mediawiki-core/master/js/mw.Api.html
         */
        class Api {
            /**
             * Create an instance of {@link mw.Api}.
             *
             * @param {Api.Options} [options] See {@link mw.Api.Options}. This can also be overridden for
             *  each request by passing them to {@link get()} or {@link post()} (or directly to {@link ajax()}) later on.
             * @see https://doc.wikimedia.org/mediawiki-core/master/js/mw.Api.html#Api
             */
            constructor(options?: Api.Options);

            private defaults: Required<Api.Options>;

            /**
             * Abort all unfinished requests issued by this Api object.
             *
             * @see https://doc.wikimedia.org/mediawiki-core/master/js/mw.Api.html#abort
             */
            abort(): void;

            /**
             * Perform the API call.
             *
             * @param {UnknownApiParams} parameters Parameters to the API. See also {@link mw.Api.Options.parameters}.
             * @param {JQuery.AjaxSettings} [ajaxOptions] Parameters to pass to jQuery.ajax. See also {@link mw.Api.Options.ajax}.
             * @returns {Api.AbortablePromise} A promise that settles when the API response is processed.
             *   Has an 'abort' method which can be used to abort the request.
             *
             *   - On success, resolves to `( result, jqXHR )` where `result` is the parsed API response.
             *   - On an API error, rejects with `( code, result, result, jqXHR )` where `code` is the
             *     {@link https://www.mediawiki.org/wiki/Special:MyLanguage/API:Errors_and_warnings API error code}, and `result`
             *     is as above. When there are multiple errors, the code from the first one will be used.
             *     If there is no error code, "unknown" is used.
             *   - On other types of errors, rejects with `( 'http', details )` where `details` is an object
             *     with three fields: `xhr` (the jqXHR object), `textStatus`, and `exception`.
             *     The meaning of the last two fields is as follows:
             *     - When the request is aborted (the abort method of the promise is called), textStatus
             *       and exception are both set to "abort".
             *     - On a network timeout, textStatus and exception are both set to "timeout".
             *     - On a network error, textStatus is "error" and exception is the empty string.
             *     - When the HTTP response code is anything other than 2xx or 304 (the API does not
             *       use such response codes but some intermediate layer might), textStatus is "error"
             *       and exception is the HTTP status text (the text following the status code in the
             *       first line of the server response). For HTTP/2, `exception` is always an empty string.
             *     - When the response is not valid JSON but the previous error conditions aren't met,
             *       textStatus is "parsererror" and exception is the exception object thrown by
             *       {@link JSON.parse}.
             * @see https://doc.wikimedia.org/mediawiki-core/master/js/mw.Api.html#ajax
             */
            ajax(
                parameters: UnknownApiParams,
                ajaxOptions?: JQuery.AjaxSettings
            ): Api.AbortablePromise;

            /**
             * Extend an API parameter object with an assertion that the user won't change.
             *
             * This is useful for API calls which create new revisions or log entries. When the current
             * page was loaded when the user was logged in, but at the time of the API call the user
             * is not logged in anymore (e.g. due to session expiry), their IP is recorded in the page
             * history or log, which can cause serious privacy issues. Extending the API parameters via
             * this method ensures that that won't happen, by checking the user's identity that was
             * embedded into the page when it was rendered against the active session on the server.
             *
             * When the assertion fails, the API request will fail, with one of the following error codes:
             * - `apierror-assertanonfailed`: when the client-side logic thinks the user is anonymous
             *   but the server thinks it is logged in
             * - `apierror-assertuserfailed`: when the client-side logic thinks the user is logged in but the
             *   server thinks it is anonymous
             * - `apierror-assertnameduserfailed`: when both the client-side logic and the server thinks the
             *   user is logged in but they see it logged in under a different username.
             *
             * @example
             * ```js
             * api.postWithToken( 'csrf', api.assertCurrentUser( { action: 'edit', ... } ) )
             * ```
             * @since 1.27
             * @param {UnknownApiParams} query Query parameters. The object will not be changed
             * @returns {AssertUser}
             * @see https://doc.wikimedia.org/mediawiki-core/master/js/mw.Api.html#assertCurrentUser
             */
            assertCurrentUser<T extends UnknownApiParams>(
                query: T
            ): Omit<T, keyof AssertUser> & AssertUser;

            /**
             * Indicate that the cached token for a certain action of the API is bad.
             *
             * Call this if you get a `badtoken` error when using the token returned by {@link getToken()}.
             * You may also want to use {@link postWithToken()} instead, which invalidates bad cached tokens
             * automatically.
             *
             * @since 1.26
             * @param {string} type Token type
             * @see https://doc.wikimedia.org/mediawiki-core/master/js/mw.Api.html#badToken
             */
            badToken(type: Api.TokenType): void;
            /** @deprecated Use `badToken('csrf')` instead */
            badToken(type: Api.LegacyTokenType): void;
            badToken(type: string): void;

            /**
             * Upload a file in several chunks.
             *
             * @param {File} file
             * @param {Partial<Api.Params.Action.Upload>} data Other upload options, see `action=upload` API docs for more
             * @param {number} [chunkSize] Size (in bytes) per chunk (default: 5MB)
             * @param {number} [chunkRetries] Amount of times to retry a failed chunk (default: 1)
             * @returns {Upload.AbortablePromise}
             * @see https://doc.wikimedia.org/mediawiki-core/master/js/mw.Api.html#chunkedUpload
             */
            chunkedUpload(
                file: File,
                data: Partial<Api.Params.Action.Upload>,
                chunkSize?: number,
                chunkRetries?: number
            ): Upload.AbortablePromise;

            /**
             * Upload a file to the stash, in chunks.
             *
             * This function will return a promise that will resolve with a function to finish the stash upload.
             * See {@link uploadToStash}.
             *
             * @param {File|HTMLInputElement} file
             * @param {Partial<Api.Params.Action.Upload>} [data]
             * @param {number} [chunkSize] Size (in bytes) per chunk (default: 5MB)
             * @param {number} [chunkRetries] Amount of times to retry a failed chunk (default: 1)
             * @returns {Upload.Promise<[FinishUpload]>} Promise that resolves with a
             *  function that should be called to finish the upload.
             * @see https://doc.wikimedia.org/mediawiki-core/master/js/mw.Api.html#chunkedUploadToStash
             */
            chunkedUploadToStash(
                file: File | HTMLInputElement,
                data?: Partial<Api.Params.Action.Upload>,
                chunkSize?: number,
                chunkRetries?: number
            ): Upload.Promise<[FinishUpload]>;

            /**
             * Create a new page.
             *
             * @example
             * ```js
             * new mw.Api().create( 'Sandbox',
             *     { summary: 'Load sand particles.' },
             *     'Sand.'
             * );
             * ```
             * @since 1.28
             * @param {TitleLike} title Page title
             * @param {Partial<Api.Params.Action.Edit>} params Edit API parameters
             * @param {string} content Page content
             * @returns {Api.Promise<[EditResult]>} API response
             * @see https://doc.wikimedia.org/mediawiki-core/master/js/mw.Api.html#create
             */
            create(
                title: TitleLike,
                params: Partial<Api.Params.Action.Edit>,
                content: string
            ): Api.Promise<[EditResult]>;

            /**
             * Edit an existing page.
             *
             * To create a new page, use {@link create()} instead.
             *
             * Simple transformation:
             *
             * ```js
             * new mw.Api()
             *     .edit( 'Sandbox', function ( revision ) {
             *         return revision.content.replace( 'foo', 'bar' );
             *     } )
             *     .then( function () {
             *         console.log( 'Saved!' );
             *     } );
             * ```
             *
             * Set save parameters by returning an object instead of a string:
             *
             * ```js
             * new mw.Api().edit(
             *     'Sandbox',
             *     function ( revision ) {
             *         return {
             *             text: revision.content.replace( 'foo', 'bar' ),
             *             summary: 'Replace "foo" with "bar".',
             *             assert: 'bot',
             *             minor: true
             *         };
             *     }
             * )
             * .then( function () {
             *     console.log( 'Saved!' );
             * } );
             * ```
             *
             * Transform asynchronously by returning a promise.
             *
             * ```js
             * new mw.Api()
             *     .edit( 'Sandbox', function ( revision ) {
             *         return Spelling
             *             .corrections( revision.content )
             *             .then( function ( report ) {
             *                 return {
             *                     text: report.output,
             *                     summary: report.changelog
             *                 };
             *             } );
             *     } )
             *     .then( function () {
             *         console.log( 'Saved!' );
             *     } );
             * ```
             *
             * @since 1.28
             * @param {TitleLike} title Page title
             * @param {Api.EditTransform} transform Callback that prepares the edit
             * @returns {Api.Promise<[EditResult]>} Edit API response
             * @see https://doc.wikimedia.org/mediawiki-core/master/js/mw.Api.html#edit
             */
            edit(title: TitleLike, transform: Api.EditTransform): Api.Promise<[EditResult]>;

            /**
             * Perform API get request. See {@link ajax()} for details.
             *
             * @param {UnknownApiParams} parameters
             * @param {JQuery.AjaxSettings} [ajaxOptions]
             * @returns {Api.AbortablePromise}
             * @see https://doc.wikimedia.org/mediawiki-core/master/js/mw.Api.html#get
             */
            get(
                parameters: UnknownApiParams,
                ajaxOptions?: JQuery.AjaxSettings
            ): Api.AbortablePromise;

            /**
             * Get the categories that a particular page on the wiki belongs to.
             *
             * @param {TitleLike} title
             * @returns {Api.AbortablePromise<[false|Title[]]>} Promise that resolves with an array of category titles, or with false if the title was not found.
             * @see https://doc.wikimedia.org/mediawiki-core/master/js/mw.Api.html#getCategories
             */
            getCategories(title: TitleLike): Api.AbortablePromise<[false | Title[]]>;

            /**
             * Get a list of categories that match a certain prefix.
             *
             * E.g. given "Foo", return "Food", "Foolish people", "Foosball tables"...
             *
             * @param {string} prefix Prefix to match.
             * @returns {Api.AbortablePromise<[string[]]>} Promise that resolves with an array of matched categories
             * @see https://doc.wikimedia.org/mediawiki-core/master/js/mw.Api.html#getCategoriesByPrefix
             */
            getCategoriesByPrefix(prefix: string): Api.AbortablePromise<[string[]]>;

            /**
             * API helper to grab a csrf token.
             *
             * @returns {Api.AbortablePromise<[string]>} Received token.
             * @see https://doc.wikimedia.org/mediawiki-core/master/js/mw.Api.html#getEditToken
             */
            getEditToken(): Api.AbortablePromise<[string]>;

            /**
             * Given an API response indicating an error, get a jQuery object containing a human-readable
             * error message that you can display somewhere on the page.
             *
             * For better quality of error messages, it's recommended to use the following options in your
             * API queries:
             *
             * ```js
             * errorformat: 'html',
             * errorlang: mw.config.get( 'wgUserLanguage' ),
             * errorsuselocal: true,
             * ```
             *
             * Error messages, particularly for editing pages, may consist of multiple paragraphs of text.
             * Your user interface should have enough space for that.
             *
             * @example
             * ```js
             * var api = new mw.Api();
             * // var title = 'Test valid title';
             * var title = 'Test invalid title <>';
             * api.postWithToken( 'watch', {
             *     action: 'watch',
             *     title: title
             * } ).then( function ( data ) {
             *     mw.notify( 'Success!' );
             * }, function ( code, data ) {
             *     mw.notify( api.getErrorMessage( data ), { type: 'error' } );
             * } );
             * ```
             * @param {ApiResponse} data API response indicating an error
             * @returns {JQuery} Error messages, each wrapped in a `<div>`
             * @see https://doc.wikimedia.org/mediawiki-core/master/js/mw.Api.html#getErrorMessage
             */
            getErrorMessage(data: ApiResponse): JQuery;

            /**
             * Get a set of messages.
             *
             * @since 1.27
             * @since 1.37 - accepts a single string message as parameter.
             * @param {string|string[]} messages Messages to retrieve
             * @param {Partial<Api.Params.Action.Query.Meta.AllMessages>} [options] Additional parameters for the API call
             * @returns {Api.Promise<[Object.<string, string>]>}
             * @see https://doc.wikimedia.org/mediawiki-core/master/js/mw.Api.html#getMessages
             */
            getMessages<T extends string>(
                messages: T | T[],
                options?: Partial<Api.Params.Action.Query.Meta.AllMessages>
            ): Api.Promise<[Partial<Record<T, string>>]>;

            /**
             * Get a token for a certain action from the API.
             *
             * @since 1.22
             * @since 1.25 - assert parameter can be passed.
             * @since 1.35 - additional parameters can be passed as an object instead of `assert`.
             * @param {string} type Token type
<<<<<<< HEAD
             * @param {Partial<Api.Params.Action.Query.Meta.Tokens>|Api.Assert} [additionalParams] Additional parameters for the API. When given a string, it's treated as the `assert` parameter.
             * @returns {Api.Promise<[string]>} Received token.
             * @see https://doc.wikimedia.org/mediawiki-core/master/js/mw.Api.html#getToken
             */
            getToken(
                type: Api.TokenType,
                additionalParams?: Partial<Api.Params.Action.Query.Meta.Tokens> | Api.Assert
            ): Api.Promise<[string]>;
            /** @deprecated Use `getToken('csrf')` instead */
            getToken(
                type: Api.LegacyTokenType,
                additionalParams?: Partial<Api.Params.Action.Query.Meta.Tokens> | Api.Assert
            ): Api.Promise<[string]>;
            getToken(
                type: string,
                additionalParams?: Partial<Api.Params.Action.Query.Meta.Tokens> | Api.Assert
            ): Api.Promise<[string]>;
=======
             * @param {ApiQueryTokensParams|ApiAssert} [additionalParams] Additional parameters for the API. When given a string, it's treated as the `assert` parameter.
             * @returns {Api.AbortablePromise<[string]>} Received token.
             * @see https://doc.wikimedia.org/mediawiki-core/master/js/mw.Api.html#getToken
             */
            getToken(
                type: ApiTokenType,
                additionalParams?: ApiQueryTokensParams | ApiAssert
            ): Api.AbortablePromise<[string]>;
            /** @deprecated Use `getToken('csrf')` instead */
            getToken(
                type: ApiLegacyTokenType,
                additionalParams?: ApiQueryTokensParams | ApiAssert
            ): Api.AbortablePromise<[string]>;
            getToken(
                type: string,
                additionalParams?: ApiQueryTokensParams | ApiAssert
            ): Api.AbortablePromise<[string]>;
>>>>>>> 1103300d

            /**
             * Get the current user's groups and rights.
             *
             * @since 1.27
             * @returns {Api.Promise<[Api.UserInfo], Api.RejectArgTuple | []>}
             * @see https://doc.wikimedia.org/mediawiki-core/master/js/mw.Api.html#getUserInfo
             */
            getUserInfo(): Api.Promise<[Api.UserInfo], Api.RejectArgTuple | []>;

            /**
             * Determine if a category exists.
             *
             * @param {TitleLike} title
             * @returns {Api.AbortablePromise<[boolean]>} Promise that resolves with a boolean indicating whether the category exists.
             * @see https://doc.wikimedia.org/mediawiki-core/master/js/mw.Api.html#isCategory
             */
            isCategory(title: TitleLike): Api.AbortablePromise<[boolean]>;

            /**
             * Load a set of messages and add them to {@link mw.messages}.
             *
             * @since 1.37 - accepts a single string message as parameter.
             * @param {string|string[]} messages Messages to retrieve
             * @param {Partial<Api.Params.Action.Query.Meta.AllMessages>} [options] Additional parameters for the API call
             * @returns {Api.Promise<[boolean]>}
             * @see https://doc.wikimedia.org/mediawiki-core/master/js/mw.Api.html#loadMessages
             */
            loadMessages(
                messages: string | string[],
                options?: Partial<Api.Params.Action.Query.Meta.AllMessages>
            ): Api.Promise<[boolean]>;

            /**
             * Load a set of messages and add them to {@link mw.messages}. Only messages that are not already known
             * are loaded. If all messages are known, the returned promise is resolved immediately.
             *
             * @since 1.27
             * @since 1.42 - accepts a single string message as parameter.
             * @param {string|string[]} messages Messages to retrieve
             * @param {Partial<Api.Params.Action.Query.Meta.AllMessages>} [options] Additional parameters for the API call
             * @returns {Api.Promise<[] | [boolean]>}
             * @see https://doc.wikimedia.org/mediawiki-core/master/js/mw.Api.html#loadMessagesIfMissing
             */
            loadMessagesIfMissing(
                messages: string | string[],
                options?: Partial<Api.Params.Action.Query.Meta.AllMessages>
            ): Api.Promise<[] | [boolean]>;

            /**
             * @param {string} username
             * @param {string} password
             * @returns {Api.AbortablePromise<[ApiResponse]>} See {@link post()}
             * @see https://doc.wikimedia.org/mediawiki-core/master/js/mw.Api.html#login
             */
            login(username: string, password: string): Api.AbortablePromise<[ApiResponse]>;

            /**
             * Post a new section to the page.
             *
             * @param {TitleLike} title Target page
             * @param {string} header
             * @param {string} message Wikitext message
<<<<<<< HEAD
             * @param {Partial<Api.Params.Action.Edit>} additionalParams Additional API parameters
             * @returns {Api.Promise} See {@link postWithEditToken}
=======
             * @param {ApiEditPageParams} additionalParams Additional API parameters
             * @returns {Api.AbortablePromise} See {@link postWithEditToken}
>>>>>>> 1103300d
             * @see https://doc.wikimedia.org/mediawiki-core/master/js/mw.Api.html#newSection
             */
            newSection(
                title: TitleLike,
                header: string,
                message: string,
<<<<<<< HEAD
                additionalParams?: Partial<Api.Params.Action.Edit>
            ): Api.Promise;
=======
                additionalParams?: ApiEditPageParams
            ): Api.AbortablePromise;
>>>>>>> 1103300d

            /**
             * Convenience method for `action=parse`.
             *
             * @param {TitleLike} content Content to parse, either as a wikitext string or a {@link mw.Title}
             * @param {Partial<Api.Params.Action.Parse>} [additionalParams] Parameters object to set custom settings, e.g.
             *  `redirects`, `sectionpreview`. `prop` should not be overridden.
             * @returns {Api.AbortablePromise<[string]>} Promise that resolves with the parsed HTML of `wikitext`
             * @see https://doc.wikimedia.org/mediawiki-core/master/js/mw.Api.html#parse
             */
            parse(
                content: TitleLike,
<<<<<<< HEAD
                additionalParams?: Partial<Api.Params.Action.Parse>
            ): Api.Promise<[string]>;
=======
                additionalParams?: ApiParseParams
            ): Api.AbortablePromise<[string]>;
>>>>>>> 1103300d

            /**
             * Perform API post request. See {@link ajax()} for details.
             *
             * @param {UnknownApiParams} parameters
             * @param {JQuery.AjaxSettings} [ajaxOptions]
             * @returns {Api.AbortablePromise}
             * @see https://doc.wikimedia.org/mediawiki-core/master/js/mw.Api.html#post
             */
            post(
                parameters: UnknownApiParams,
                ajaxOptions?: JQuery.AjaxSettings
            ): Api.AbortablePromise;

            /**
             * Post to API with csrf token. If we have no token, get one and try to post. If we have a cached token try using that, and if it fails, blank out the cached token and start over.
             *
             * @param {UnknownApiParams} params API parameters
             * @param {JQuery.AjaxSettings} [ajaxOptions]
             * @returns {Api.AbortablePromise} See {@link post}
             * @see https://doc.wikimedia.org/mediawiki-core/master/js/mw.Api.html#postWithEditToken
             */
            postWithEditToken(
                params: UnknownApiParams,
                ajaxOptions?: JQuery.AjaxSettings
            ): Api.AbortablePromise;

            /**
             * Post to API with the specified type of token. If we have no token, get one and try to post.
             * If we already have a cached token, try using that, and if the request fails using the cached token,
             * blank it out and start over.
             *
             * @example <caption>For example, to change a user option, you could do:</caption>
             * ```js
             * new mw.Api().postWithToken( 'csrf', {
             *     action: 'options',
             *     optionname: 'gender',
             *     optionvalue: 'female'
             * } );
             * ```
             * @since 1.22
             * @param {string} tokenType The name of the token, like `options` or `edit`.
             * @param {UnknownApiParams} params API parameters
             * @param {JQuery.AjaxSettings} [ajaxOptions]
             * @returns {Api.AbortablePromise} See {@link post()}
             * @see https://doc.wikimedia.org/mediawiki-core/master/js/mw.Api.html#postWithToken
             */
            postWithToken(
                tokenType: Api.TokenType,
                params: UnknownApiParams,
                ajaxOptions?: JQuery.AjaxSettings
            ): Api.AbortablePromise;
            /** @deprecated Use `postWithToken('csrf', params)` instead */
            postWithToken(
                tokenType: Api.LegacyTokenType,
                params: UnknownApiParams,
                ajaxOptions?: JQuery.AjaxSettings
            ): Api.AbortablePromise;
            postWithToken(
                tokenType: string,
                params: UnknownApiParams,
                ajaxOptions?: JQuery.AjaxSettings
            ): Api.AbortablePromise;

            /**
             * Convenience method for `action=rollback`.
             *
             * @since 1.28
             * @param {TitleLike} page
             * @param {string} user
             * @param {Partial<Api.Params.Action.Rollback>} [params] Additional parameters
             * @returns {Api.Promise<[RollbackInfo]>}
             * @see https://doc.wikimedia.org/mediawiki-core/master/js/mw.Api.html#rollback
             */
            rollback(
                page: TitleLike,
                user: string,
                params?: Partial<Api.Params.Action.Rollback>
            ): Api.Promise<[RollbackInfo]>;

            /**
             * Asynchronously save the value of a single user option using the API.
             * See {@link saveOptions()}.
             *
             * @since 1.43 - params parameter can be passed.
             * @param {string} name
             * @param {string|null} value
             * @param {UnknownApiParams} [params] additional parameters for API.
             * @returns {Api.Promise}
             * @see https://doc.wikimedia.org/mediawiki-core/master/js/mw.Api.html#saveOption
             */
            saveOption(name: string, value: string | null, params?: UnknownApiParams): Api.Promise;

            /**
             * Asynchronously save the values of user options using the {@link https://www.mediawiki.org/wiki/Special:MyLanguage/API:Options Options API}.
             *
             * If a value of `null` is provided, the given option will be reset to the default value.
             *
             * Any warnings returned by the API, including warnings about invalid option names or values,
             * are ignored. However, do not rely on this behavior.
             *
             * If necessary, the options will be saved using several sequential API requests. Only one promise
             * is always returned that will be resolved when all requests complete.
             *
             * If a request from a previous {@link saveOptions()} call is still pending, this will wait for it to be
             * completed, otherwise MediaWiki gets sad. No requests are sent for anonymous users, as they
             * would fail anyway. See T214963.
             *
             * @since 1.43 - params parameter can be passed.
             * @param {Object.<string, string|null>} options Options as a `{ name: value, … }` object
             * @param {UnknownApiParams} [params] additional parameters for API.
             * @returns {Api.Promise<[] | [ApiResponse, JQuery.jqXHR<ApiResponse>]>}
             * @see https://doc.wikimedia.org/mediawiki-core/master/js/mw.Api.html#saveOptions
             */
            saveOptions<T extends Record<string, string | null>>(
                options: T,
                params?: UnknownApiParams
            ): Api.Promise<({} extends T ? [] : never) | [ApiResponse, JQuery.jqXHR<ApiResponse>]>;

            /**
             * Convenience method for `action=watch&unwatch=1`.
             *
             * @param {TypeOrArray<TitleLike>} pages Full page name or instance of {@link mw.Title}, or an
             *  array thereof. If an array is passed, the return value passed to the promise will also be an
             *  array of appropriate objects.
             * @returns {Api.AbortablePromise<[TypeOrArray<Api.WatchedPage>]>} A promise that resolves
             *  with an object (or array of objects) describing each page that was passed in and its
             *  current watched/unwatched status.
             * @see https://doc.wikimedia.org/mediawiki-core/master/js/mw.Api.html#unwatch
             */
            unwatch<P extends TypeOrArray<TitleLike>>(
                pages: P
            ): Api.AbortablePromise<[ReplaceValue<P, TitleLike, Api.WatchedPage>]>;

            /**
             * Upload a file to MediaWiki.
             *
             * The file will be uploaded using AJAX and FormData.
             *
             * @param {File|Blob|HTMLInputElement} file HTML `input type=file` element with a file already inside of it, or a File object.
<<<<<<< HEAD
             * @param {Partial<Api.Params.Action.Upload>} data Other upload options, see `action=upload` API docs for more
             * @returns {Upload.Promise}
=======
             * @param {ApiUploadParams} data Other upload options, see `action=upload` API docs for more
             * @returns {Upload.AbortablePromise}
>>>>>>> 1103300d
             * @see https://doc.wikimedia.org/mediawiki-core/master/js/mw.Api.html#upload
             */
            upload(
                file: File | Blob | HTMLInputElement,
<<<<<<< HEAD
                data: Partial<Api.Params.Action.Upload>
            ): Upload.Promise;
=======
                data: ApiUploadParams
            ): Upload.AbortablePromise;
>>>>>>> 1103300d

            /**
             * Finish an upload in the stash.
             *
             * @param {string} filekey
             * @param {Partial<Api.Params.Action.Upload>} data
             * @returns {Api.Promise<[ApiResponse], Api.RejectArgTuple | [string, ApiResponse]>}
             * @see https://doc.wikimedia.org/mediawiki-core/master/js/mw.Api.html#uploadFromStash
             */
            uploadFromStash(
                filekey: string,
                data: Partial<Api.Params.Action.Upload>
            ): Api.Promise<[ApiResponse], Api.RejectArgTuple | [string, ApiResponse]>;

            /**
             * Upload a file to the stash.
             *
             * This function will return a promise, which when resolved, will pass back a function
             * to finish the stash upload. You can call that function with an argument containing
             * more, or conflicting, data to pass to the server.
             *
             * @example
             * ```js
             * // upload a file to the stash with a placeholder filename
             * api.uploadToStash( file, { filename: 'testing.png' } ).done( function ( finish ) {
             *     // finish is now the function we can use to finalize the upload
             *     // pass it a new filename from user input to override the initial value
             *     finish( { filename: getFilenameFromUser() } ).done( function ( data ) {
             *         // the upload is complete, data holds the API response
             *     } );
             * } );
             * ```
             * @param {File|HTMLInputElement} file
             * @param {ApiUploadParams} [data]
             * @returns {Api.Promise.Upload<[FinishUpload]>} Promise that resolves with a
             *  function that should be called to finish the upload.
             * @see https://doc.wikimedia.org/mediawiki-core/master/js/mw.Api.html#uploadToStash
             */
            uploadToStash(
                file: File | HTMLInputElement,
                data?: Partial<Api.Params.Action.Upload>
            ): Upload.Promise<[FinishUpload]>;

            /**
             * Convenience method for `action=watch`.
             *
             * @since 1.35 - expiry parameter can be passed when Watchlist Expiry is enabled.
             * @param {TypeOrArray<TitleLike>} pages Full page name or instance of {@link mw.Title}, or an
             *  array thereof. If an array is passed, the return value passed to the promise will also be an
             *  array of appropriate objects.
             * @param {string} [expiry] When the page should expire from the watchlist. If omitted, the
             *  page will not expire.
             * @returns {Api.AbortablePromise<[TypeOrArray<Api.WatchedPage>]>} A promise that resolves
             *  with an object (or array of objects) describing each page that was passed in and its
             *  current watched/unwatched status.
             * @see https://doc.wikimedia.org/mediawiki-core/master/js/mw.Api.html#watch
             */
            watch<P extends TypeOrArray<TitleLike>>(
                pages: P,
                expiry?: string
            ): Api.AbortablePromise<[ReplaceValue<P, TitleLike, Api.WatchedPage>]>;

            /**
             * Massage parameters from the nice format we accept into a format suitable for the API.
             *
             * @param {UnknownApiParams} parameters (modified in-place)
             * @param {boolean} useUS Whether to use U+001F when joining multi-valued parameters.
             */
            private preprocessParameters(parameters: UnknownApiParams, useUS: boolean): void;
        }

        namespace Api {
            /**
             * @see https://doc.wikimedia.org/mediawiki-core/master/js/mw.Api.html#.EditTransform
             */
            interface EditTransform {
                /**
                 * @param {Revision} revision Current revision
                 * @returns {string|Partial<Params.Action.Edit>|JQuery.Promise<string|Partial<Params.Action.Edit>>} New content, object with edit API parameters, or promise providing one of those.
                 */
                (revision: Revision):
                    | string
                    | Partial<Params.Action.Edit>
                    | JQuery.Promise<string>
                    | JQuery.Promise<Partial<Params.Action.Edit>>;
            }

            /**
             * Default options for {@link jQuery.ajax} calls. Can be overridden by passing
             * `options` to {@link mw.Api} constructor.
             *
             * @see https://doc.wikimedia.org/mediawiki-core/master/js/mw.Api.html#.Options
             */
            interface Options {
                /**
                 * Default options for {@link jQuery.ajax}
                 */
                ajax?: JQuery.AjaxSettings;
                /**
                 * Default query parameters for API requests
                 */
                parameters?: UnknownApiParams;
                /**
                 * Whether to use U+001F when joining multi-valued parameters (since 1.28).
                 * Default is true if ajax.url is not set, false otherwise for compatibility.
                 */
                useUS?: boolean;
            }

            /**
             * @see https://doc.wikimedia.org/mediawiki-core/master/js/mw.Api.html#.UserInfo
             */
            interface UserInfo {
                /**
                 * User groups that the user belongs to.
                 */
                groups: string[];
                /**
                 * User's rights.
                 */
                rights: string[];
            }

            /**
             * @see https://doc.wikimedia.org/mediawiki-core/master/js/mw.Api.html#.WatchedPage
             */
            interface WatchedPage {
                ns: number;
                /**
                 * Full page name.
                 */
                title: string;
                /**
                 * Whether the page is now watched (true) or unwatched (false).
                 */
                watched: boolean;
            }

            /**
             * Extract an argument type from a promise callback {@link ArgTuple}.
             */
            type Arg<T extends ArgTuple, N extends number, TAcc extends never[] = []> = [
                T
            ] extends [[]]
                ? never
                : TAcc["length"] extends N
                ? T[0]
                : Arg<Tail<T>, N, [...TAcc, never]>;

            /**
             * Argument tuple for promise callbacks.
             */
            type ArgTuple = any[];

            interface PromiseBase<
                TResolve extends ArgTuple,
                TReject extends ArgTuple,
                TNotify extends ArgTuple
            > extends JQuery.PromiseBase<
                    Arg<TResolve, 0>,
                    Arg<TReject, 0>,
                    Arg<TNotify, 0>,
                    Arg<TResolve, 1>,
                    Arg<TReject, 1>,
                    Arg<TNotify, 1>,
                    Arg<TResolve, 2>,
                    Arg<TReject, 2>,
                    Arg<TNotify, 2>,
                    Tail<Tail<Tail<TResolve>>>[number],
                    Tail<Tail<Tail<TReject>>>[number],
                    Tail<Tail<Tail<TNotify>>>[number]
                > {}

            /**
             * Something providing an {@link abort()} method.
             */
            interface Abortable {
                /**
                 * Cancel the promise, rejecting it and stopping related async operations.
                 *
                 * @see https://doc.wikimedia.org/mediawiki-core/master/js/mw.Api-AbortablePromise.html#abort
                 */
                abort(): void;
            }

            type Promise<
                TResolve extends ArgTuple = [ApiResponse, JQuery.jqXHR<ApiResponse>],
                TReject extends ArgTuple = RejectArgTuple,
                TNotify extends ArgTuple = []
            > = PromiseBase<TResolve, TReject, TNotify>;

            /**
             * A spec-compliant promise with an extra method that allows it to be cancelled, stopping any async
             * operations that will no longer be needed since we won't use their results, like HTTP requests.
             * Used by {@link mw.Api.ajax}, {@link mw.Api.get}, {@link mw.Api.post} and related methods.
             *
             * This style is inspired by `jQuery.ajax()`, and it's very easy to use in simple cases,
             * but it becomes rather inconvenient when chaining promises using `.then()` or when
             * converting them to native promises (using `async`/`await`), since that causes the extra
             * method to be no longer accessible. It's often easier to use an AbortController instead,
             * see {@link mw.Api.AbortController} for an example.
             *
             * @since 1.22
             * @example Cancelling an API request (using the `.abort()` method)
             * ```js
             * const api = new mw.Api();
             * const promise = api.get( { meta: 'userinfo' } );
             * promise.then( console.log );
             * promise.catch( console.log );
             * // => "http", { xhr: {…}, textStatus: "abort", exception: "abort" }
             * setTimeout( function() { promise.abort(); }, 500 );
             * ```
             * @example INCORRECT – The .abort() method is not accessible after calling .then()
             * ```js
             * const api = new mw.Api();
             * const promise = api.get( { meta: 'userinfo' } ).then( console.log );
             * setTimeout( function() { promise.abort(); }, 500 );
             * // => TypeError: promise.abort is not a function
             * ```
             * @example INCORRECT – The .abort() method is not accessible after converting to a native promise
             * ```js
             * async function getPromise() {
             *     const api = new mw.Api();
             *     return api.get( { meta: 'userinfo' } );
             * }
             * const promise = getPromise();
             * promise.then( console.log );
             * setTimeout( function() { promise.abort(); }, 500 );
             * // => TypeError: promise.abort is not a function
             * ```
             * @see https://doc.wikimedia.org/mediawiki-core/master/js/mw.Api-AbortablePromise.html
             */
            interface AbortablePromise<
                TResolve extends ArgTuple = [ApiResponse, JQuery.jqXHR<ApiResponse>],
                TReject extends ArgTuple = RejectArgTuple,
                TNotify extends ArgTuple = []
            > extends PromiseBase<TResolve, TReject, TNotify>,
                    Abortable {}

            type RejectArgTuple =
                | Rest.RejectArgTuple
                | [
                      "ok-but-empty",
                      "OK response but empty result (check HTTP headers?)",
                      "" | null | undefined,
                      JQuery.jqXHR<"" | null | undefined>
                  ]
                | [string, ApiResponse, ApiResponse, JQuery.jqXHR<ApiResponse>];

            namespace Promise {
                /** @deprecated Use {@link Upload.Promise} instead. */
                type Upload<TResolve extends ArgTuple = [ApiResponse]> = Upload.Promise<TResolve>;
            }
        }

        namespace Upload {
            type Promise<TResolve extends Api.ArgTuple = [ApiResponse]> = Api.Promise<
                TResolve,
                RejectArgTuple,
                [number]
            >;

            type AbortablePromise<
                TResolve extends Api.ArgTuple = [ApiResponse]
            > = Api.AbortablePromise<TResolve, RejectArgTuple, [number]>;

            type RejectArgTuple = [Api.RejectArgTuple[0], Api.RejectArgTuple[1]];
        }
    }
}

/** @deprecated Use `mw.Api.Options` instead. Note that `ApiOptions` is strictly equivalent to `Required<mw.Api.Options>` as properties are now optional for consistency. */
export type ApiOptions = Required<mw.Api.Options>;

export {};<|MERGE_RESOLUTION|>--- conflicted
+++ resolved
@@ -442,43 +442,23 @@
              * @since 1.25 - assert parameter can be passed.
              * @since 1.35 - additional parameters can be passed as an object instead of `assert`.
              * @param {string} type Token type
-<<<<<<< HEAD
              * @param {Partial<Api.Params.Action.Query.Meta.Tokens>|Api.Assert} [additionalParams] Additional parameters for the API. When given a string, it's treated as the `assert` parameter.
-             * @returns {Api.Promise<[string]>} Received token.
+             * @returns {Api.AbortablePromise<[string]>} Received token.
              * @see https://doc.wikimedia.org/mediawiki-core/master/js/mw.Api.html#getToken
              */
             getToken(
                 type: Api.TokenType,
                 additionalParams?: Partial<Api.Params.Action.Query.Meta.Tokens> | Api.Assert
-            ): Api.Promise<[string]>;
+            ): Api.AbortablePromise<[string]>;
             /** @deprecated Use `getToken('csrf')` instead */
             getToken(
                 type: Api.LegacyTokenType,
                 additionalParams?: Partial<Api.Params.Action.Query.Meta.Tokens> | Api.Assert
-            ): Api.Promise<[string]>;
+            ): Api.AbortablePromise<[string]>;
             getToken(
                 type: string,
                 additionalParams?: Partial<Api.Params.Action.Query.Meta.Tokens> | Api.Assert
-            ): Api.Promise<[string]>;
-=======
-             * @param {ApiQueryTokensParams|ApiAssert} [additionalParams] Additional parameters for the API. When given a string, it's treated as the `assert` parameter.
-             * @returns {Api.AbortablePromise<[string]>} Received token.
-             * @see https://doc.wikimedia.org/mediawiki-core/master/js/mw.Api.html#getToken
-             */
-            getToken(
-                type: ApiTokenType,
-                additionalParams?: ApiQueryTokensParams | ApiAssert
             ): Api.AbortablePromise<[string]>;
-            /** @deprecated Use `getToken('csrf')` instead */
-            getToken(
-                type: ApiLegacyTokenType,
-                additionalParams?: ApiQueryTokensParams | ApiAssert
-            ): Api.AbortablePromise<[string]>;
-            getToken(
-                type: string,
-                additionalParams?: ApiQueryTokensParams | ApiAssert
-            ): Api.AbortablePromise<[string]>;
->>>>>>> 1103300d
 
             /**
              * Get the current user's groups and rights.
@@ -542,26 +522,16 @@
              * @param {TitleLike} title Target page
              * @param {string} header
              * @param {string} message Wikitext message
-<<<<<<< HEAD
              * @param {Partial<Api.Params.Action.Edit>} additionalParams Additional API parameters
-             * @returns {Api.Promise} See {@link postWithEditToken}
-=======
-             * @param {ApiEditPageParams} additionalParams Additional API parameters
              * @returns {Api.AbortablePromise} See {@link postWithEditToken}
->>>>>>> 1103300d
              * @see https://doc.wikimedia.org/mediawiki-core/master/js/mw.Api.html#newSection
              */
             newSection(
                 title: TitleLike,
                 header: string,
                 message: string,
-<<<<<<< HEAD
                 additionalParams?: Partial<Api.Params.Action.Edit>
-            ): Api.Promise;
-=======
-                additionalParams?: ApiEditPageParams
             ): Api.AbortablePromise;
->>>>>>> 1103300d
 
             /**
              * Convenience method for `action=parse`.
@@ -574,13 +544,8 @@
              */
             parse(
                 content: TitleLike,
-<<<<<<< HEAD
                 additionalParams?: Partial<Api.Params.Action.Parse>
-            ): Api.Promise<[string]>;
-=======
-                additionalParams?: ApiParseParams
             ): Api.AbortablePromise<[string]>;
->>>>>>> 1103300d
 
             /**
              * Perform API post request. See {@link ajax()} for details.
@@ -721,24 +686,14 @@
              * The file will be uploaded using AJAX and FormData.
              *
              * @param {File|Blob|HTMLInputElement} file HTML `input type=file` element with a file already inside of it, or a File object.
-<<<<<<< HEAD
              * @param {Partial<Api.Params.Action.Upload>} data Other upload options, see `action=upload` API docs for more
-             * @returns {Upload.Promise}
-=======
-             * @param {ApiUploadParams} data Other upload options, see `action=upload` API docs for more
              * @returns {Upload.AbortablePromise}
->>>>>>> 1103300d
              * @see https://doc.wikimedia.org/mediawiki-core/master/js/mw.Api.html#upload
              */
             upload(
                 file: File | Blob | HTMLInputElement,
-<<<<<<< HEAD
                 data: Partial<Api.Params.Action.Upload>
-            ): Upload.Promise;
-=======
-                data: ApiUploadParams
             ): Upload.AbortablePromise;
->>>>>>> 1103300d
 
             /**
              * Finish an upload in the stash.
