<<<<<<< HEAD
=======
/**
 * @see https://doc.wikimedia.org/mediawiki-core/master/js/mw.template.html#~TemplateRenderer
 */
interface TemplateRenderer {
    /**
     * Compiles a template for rendering.
     *
     * @param {Object} [data] for the template
     * @param {Object} [partials] additional partial templates
     * @returns {JQuery}
     * @see https://doc.wikimedia.org/mediawiki-core/master/js/mw.template.html#~TemplateCompileFunction
     */
    render(data?: unknown, partials?: unknown): JQuery;
}

/**
 * @see https://doc.wikimedia.org/mediawiki-core/master/js/mw.template.html#~TemplateCompiler
 */
interface TemplateCompiler {
    /**
     * Compiles a template for rendering.
     *
     * @param {string} src source of the template
     * @returns {TemplateRenderer} for rendering
     * @see https://doc.wikimedia.org/mediawiki-core/master/js/mw.template.html#~TemplateCompileFunction
     */
    compile(src: string): TemplateRenderer;
}

>>>>>>> 37969255
declare global {
    namespace mw {
        /**
         * An extensible library for rendering templates in different template languages.
         * Requires `mediawiki.template` ResourceLoader module.
         *
         * By default only the `html` template library is provided.
         * The Mustache library is also provided in mediawiki core via the mediawiki.template.mustache library.
         *
         * @example
         * ```js
         * // returns $( '<div>hello world</div>' );
         * const $node = mw.template.compile( '<div>hello world</div>', 'html' ).render();
         *
         * // also returns $( '<div>hello world</div>' );
         * mw.loader.using( 'mediawiki.template.mustache' ).then( () => {
         *     const $node = mw.template.compile( '<div>{{ >Foo }}</div>', 'mustache' ).render( {
         *         text: 'Hello world'
         *     }, {
         *         Foo: mw.template.compile( '{{text}}', 'mustache' )
         *     } );
         * } );
         * ```
         * @see https://doc.wikimedia.org/mediawiki-core/master/js/mw.template.html
         */
        namespace template {
            /**
             * Register a template associated with a module.
             *
             * Precompiles the newly added template based on the suffix in its name.
             *
             * @param {string} moduleName Name of the ResourceLoader module the template is associated with
             * @param {string} templateName Name of the template (including suffix)
             * @param {string} templateBody Contents of the template (e.g. html markup)
<<<<<<< HEAD
             * @returns {Renderer} Compiled template
             * @see https://doc.wikimedia.org/mediawiki-core/master/js/#!/api/mw.template-method-add
             */
            function add(moduleName: string, templateName: string, templateBody: string): Renderer;
=======
             * @returns {TemplateRenderer} Compiled template
             * @see https://doc.wikimedia.org/mediawiki-core/master/js/mw.template.html#.add
             */
            function add(
                moduleName: string,
                templateName: string,
                templateBody: string
            ): TemplateRenderer;

            /**
             * Compile a string of template markup with an engine of choice.
             *
             * @param {string} templateBody Template body
             * @param {string} compilerName The name of a registered compiler.
             * @returns {TemplateRenderer} Compiled template
             * @throws {Error} when unknown compiler name provided.
             * @see https://doc.wikimedia.org/mediawiki-core/master/js/mw.template.html#.compile
             */
            function compile(templateBody: string, compilerName: string): TemplateRenderer;
>>>>>>> 37969255

            /**
             * Get a compiled template by module and template name.
             *
             * @param {string} moduleName Name of the module to retrieve the template from
             * @param {string} templateName Name of template to be retrieved
<<<<<<< HEAD
             * @returns {Renderer} Compiled template
             * @see https://doc.wikimedia.org/mediawiki-core/master/js/#!/api/mw.template-method-get
             */
            function get(moduleName: string, templateName: string): Renderer;
=======
             * @returns {TemplateRenderer} Compiled template
             * @see https://doc.wikimedia.org/mediawiki-core/master/js/mw.template.html#.get
             */
            function get(moduleName: string, templateName: string): TemplateRenderer;
>>>>>>> 37969255

            /**
             * Get a compiler via its name.
             *
<<<<<<< HEAD
             * @param {string} templateBody Template body
             * @param {string} compilerName The name of a registered compiler
             * @returns {Renderer} Compiled template
             * @see https://doc.wikimedia.org/mediawiki-core/master/js/#!/api/mw.template-method-compile
             */
            function compile(templateBody: string, compilerName: string): Renderer;

            type Renderer = any; // Can this be made more specific?

            interface Compiler {
                compile(src: string): Renderer;
            }
=======
             * @param {string} name Name of a compiler
             * @returns {TemplateCompiler} The compiler
             * @throws {Error} when unknown compiler provided
             * @see https://doc.wikimedia.org/mediawiki-core/master/js/mw.template.html#.getCompiler
             */
            function getCompiler(name: string): TemplateCompiler;

            /**
             * Get the name of the associated compiler based on a template name.
             *
             * @param {string} templateName Name of a template (including suffix)
             * @returns {string} Name of a compiler
             * @see https://doc.wikimedia.org/mediawiki-core/master/js/mw.template.html#.getCompilerName
             */
            function getCompilerName(templateName: string): string;

            /**
             * Register a new compiler.
             *
             * A compiler is any object that implements a {@link mw.template.compile} method. The compile() method must
             * return a Template interface with a method {@link TemplateRenderer.render render()} that returns HTML.
             *
             * The compiler name must correspond with the name suffix of templates that use this compiler.
             *
             * @param {string} name Compiler name
             * @param {TemplateCompiler} compiler
             * @see https://doc.wikimedia.org/mediawiki-core/master/js/mw.template.html#.registerCompiler
             */
            function registerCompiler(name: string, compiler: TemplateCompiler): void;
>>>>>>> 37969255
        }
    }
}

export {};<|MERGE_RESOLUTION|>--- conflicted
+++ resolved
@@ -1,35 +1,3 @@
-<<<<<<< HEAD
-=======
-/**
- * @see https://doc.wikimedia.org/mediawiki-core/master/js/mw.template.html#~TemplateRenderer
- */
-interface TemplateRenderer {
-    /**
-     * Compiles a template for rendering.
-     *
-     * @param {Object} [data] for the template
-     * @param {Object} [partials] additional partial templates
-     * @returns {JQuery}
-     * @see https://doc.wikimedia.org/mediawiki-core/master/js/mw.template.html#~TemplateCompileFunction
-     */
-    render(data?: unknown, partials?: unknown): JQuery;
-}
-
-/**
- * @see https://doc.wikimedia.org/mediawiki-core/master/js/mw.template.html#~TemplateCompiler
- */
-interface TemplateCompiler {
-    /**
-     * Compiles a template for rendering.
-     *
-     * @param {string} src source of the template
-     * @returns {TemplateRenderer} for rendering
-     * @see https://doc.wikimedia.org/mediawiki-core/master/js/mw.template.html#~TemplateCompileFunction
-     */
-    compile(src: string): TemplateRenderer;
-}
-
->>>>>>> 37969255
 declare global {
     namespace mw {
         /**
@@ -64,73 +32,41 @@
              * @param {string} moduleName Name of the ResourceLoader module the template is associated with
              * @param {string} templateName Name of the template (including suffix)
              * @param {string} templateBody Contents of the template (e.g. html markup)
-<<<<<<< HEAD
              * @returns {Renderer} Compiled template
-             * @see https://doc.wikimedia.org/mediawiki-core/master/js/#!/api/mw.template-method-add
+             * @see https://doc.wikimedia.org/mediawiki-core/master/js/mw.template.html#.add
              */
             function add(moduleName: string, templateName: string, templateBody: string): Renderer;
-=======
-             * @returns {TemplateRenderer} Compiled template
-             * @see https://doc.wikimedia.org/mediawiki-core/master/js/mw.template.html#.add
-             */
-            function add(
-                moduleName: string,
-                templateName: string,
-                templateBody: string
-            ): TemplateRenderer;
 
             /**
              * Compile a string of template markup with an engine of choice.
              *
              * @param {string} templateBody Template body
              * @param {string} compilerName The name of a registered compiler.
-             * @returns {TemplateRenderer} Compiled template
+             * @returns {Renderer} Compiled template
              * @throws {Error} when unknown compiler name provided.
              * @see https://doc.wikimedia.org/mediawiki-core/master/js/mw.template.html#.compile
              */
-            function compile(templateBody: string, compilerName: string): TemplateRenderer;
->>>>>>> 37969255
+            function compile(templateBody: string, compilerName: string): Renderer;
 
             /**
              * Get a compiled template by module and template name.
              *
              * @param {string} moduleName Name of the module to retrieve the template from
              * @param {string} templateName Name of template to be retrieved
-<<<<<<< HEAD
              * @returns {Renderer} Compiled template
-             * @see https://doc.wikimedia.org/mediawiki-core/master/js/#!/api/mw.template-method-get
+             * @see https://doc.wikimedia.org/mediawiki-core/master/js/mw.template.html#.get
              */
             function get(moduleName: string, templateName: string): Renderer;
-=======
-             * @returns {TemplateRenderer} Compiled template
-             * @see https://doc.wikimedia.org/mediawiki-core/master/js/mw.template.html#.get
-             */
-            function get(moduleName: string, templateName: string): TemplateRenderer;
->>>>>>> 37969255
 
             /**
              * Get a compiler via its name.
              *
-<<<<<<< HEAD
-             * @param {string} templateBody Template body
-             * @param {string} compilerName The name of a registered compiler
-             * @returns {Renderer} Compiled template
-             * @see https://doc.wikimedia.org/mediawiki-core/master/js/#!/api/mw.template-method-compile
-             */
-            function compile(templateBody: string, compilerName: string): Renderer;
-
-            type Renderer = any; // Can this be made more specific?
-
-            interface Compiler {
-                compile(src: string): Renderer;
-            }
-=======
              * @param {string} name Name of a compiler
-             * @returns {TemplateCompiler} The compiler
+             * @returns {Compiler} The compiler
              * @throws {Error} when unknown compiler provided
              * @see https://doc.wikimedia.org/mediawiki-core/master/js/mw.template.html#.getCompiler
              */
-            function getCompiler(name: string): TemplateCompiler;
+            function getCompiler(name: string): Compiler;
 
             /**
              * Get the name of the associated compiler based on a template name.
@@ -145,16 +81,44 @@
              * Register a new compiler.
              *
              * A compiler is any object that implements a {@link mw.template.compile} method. The compile() method must
-             * return a Template interface with a method {@link TemplateRenderer.render render()} that returns HTML.
+             * return a Template interface with a method {@link Renderer.render render()} that returns HTML.
              *
              * The compiler name must correspond with the name suffix of templates that use this compiler.
              *
              * @param {string} name Compiler name
-             * @param {TemplateCompiler} compiler
+             * @param {Compiler} compiler
              * @see https://doc.wikimedia.org/mediawiki-core/master/js/mw.template.html#.registerCompiler
              */
-            function registerCompiler(name: string, compiler: TemplateCompiler): void;
->>>>>>> 37969255
+            function registerCompiler(name: string, compiler: Compiler): void;
+
+            /**
+             * @see https://doc.wikimedia.org/mediawiki-core/master/js/mw.template.html#~TemplateRenderer
+             */
+            interface Renderer {
+                /**
+                 * Compiles a template for rendering.
+                 *
+                 * @param {Object} [data] for the template
+                 * @param {Object} [partials] additional partial templates
+                 * @returns {JQuery}
+                 * @see https://doc.wikimedia.org/mediawiki-core/master/js/mw.template.html#~TemplateCompileFunction
+                 */
+                render(data?: unknown, partials?: unknown): JQuery;
+            }
+
+            /**
+             * @see https://doc.wikimedia.org/mediawiki-core/master/js/mw.template.html#~TemplateCompiler
+             */
+            interface Compiler {
+                /**
+                 * Compiles a template for rendering.
+                 *
+                 * @param {string} src source of the template
+                 * @returns {Renderer} for rendering
+                 * @see https://doc.wikimedia.org/mediawiki-core/master/js/mw.template.html#~TemplateCompileFunction
+                 */
+                compile(src: string): Renderer;
+            }
         }
     }
 }
