import "./Api";
import "./cldr";
import "./config";
import "./confirmCloseWindow";
import "./cookie";
import "./debug";
import "./deflate";
import "./errorLogger";
import "./ForeignApi";
import "./ForeignRest";
import "./ForeignUpload";
import "./global";
import "./hook";
import "./html";
import "./inspect";
import "./language";
import "./loader";
import "./log";
import "./Map";
import "./message";
import "./notification";
import "./pluralRuleParser";
import "./RegExp";
import "./Rest";
import "./searchSuggest";
import "./storage";
import "./template";
import "./tempUserCreated";
import "./Title";
import "./Upload";
import "./Uri";
import "./user";
import "./util";
<<<<<<< HEAD
import "./utils";
=======

interface IdleCallbackOptions {
    /**
     * If set, the callback will be scheduled for
     * immediate execution after this amount of time (in milliseconds) if it didn't run
     * by that time.
     */
    timeout?: number;
}

type ObjectAnalyticEventData = Record<string, any>;
type AnalyticEventData = ObjectAnalyticEventData | number | string | undefined;

interface ErrorAnalyticEventData extends ObjectAnalyticEventData {
    exception?: Error;
    /**
     * Name of module which caused the error.
     */
    module?: string;
    /**
     * Error source.
     */
    source: string;
}

interface AnalyticEvent {
    data: AnalyticEventData;
    topic: string;
}

interface AnalyticEventCallback {
    (topic: string, data: AnalyticEventData): void;
}
>>>>>>> 37969255

declare global {
    /**
     * Base library for MediaWiki.
     *
     * @see https://doc.wikimedia.org/mediawiki-core/master/js/mw.html
     */
    const mediaWiki: typeof mw;

    /**
     * Base library for MediaWiki.
     *
     * @see https://doc.wikimedia.org/mediawiki-core/master/js/mw.html
     */
    namespace mw {
        /**
         * Empty object for third-party libraries, for cases where you don't
         * want to add a new global, or the global is bad and needs containment
         * or wrapping.
         *
         * @see https://doc.wikimedia.org/mediawiki-core/master/js/mw.html#.libs
         */
        namespace libs {}

        /**
         * Store for templates associated with a module.
         *
         * @see https://doc.wikimedia.org/mediawiki-core/master/js/mw.html#.templates
         */
        const templates: Map<Record<string, any>>;

        /**
         * OOUI widgets specific to MediaWiki.
         * Initially empty. To expand the amount of available widgets the `mediawiki.widget` module can be loaded.
         *
         * types for mw.widgets are out of scope!
         *
         * @example
         * ```js
         * mw.loader.using('mediawiki.widget').then(() => {
         *     OO.ui.getWindowManager().addWindows( [ new mw.widget.AbandonEditDialog() ] );
         * });
         * ```
         * @see https://doc.wikimedia.org/mediawiki-core/master/js/mw.widgets.html
         */
        namespace widgets {}

        /**
         * Format a string. Replace $1, $2 ... $N with positional arguments.
         *
         * Used by {@link mw.Message.parse}.
         *
         * @since 1.25
         * @param {string} formatString Format string
         * @param {...string} parameters Values for $N replacements
         * @returns {string} Formatted string
         * @see https://doc.wikimedia.org/mediawiki-core/master/js/mw.html#.format
         */
        function format(formatString: string, ...parameters: string[]): string;

        /**
         * Get the current time, measured in milliseconds since January 1, 1970 (UTC).
         *
         * On browsers that implement the Navigation Timing API, this function will produce
         * floating-point values with microsecond precision that are guaranteed to be monotonic.
         * On all other browsers, it will fall back to using `Date`.
         *
         * @returns {number} Current time
         * @see https://doc.wikimedia.org/mediawiki-core/master/js/mw.html#.now
         */
        function now(): number;

        /**
         * Schedule a deferred task to run in the background.
         *
         * This allows code to perform tasks in the main thread without impacting
         * time-critical operations such as animations and response to input events.
         *
         * Basic logic is as follows:
         *
         * - User input event should be acknowledged within 100ms per {@link https://developers.google.com/web/fundamentals/performance/rail RAIL}.
         * - Idle work should be grouped in blocks of upto 50ms so that enough time
         *   remains for the event handler to execute and any rendering to take place.
         * - Whenever a native event happens (e.g. user input), the deadline for any
         *   running idle callback drops to 0.
         * - As long as the deadline is non-zero, other callbacks pending may be
         *   executed in the same idle period.
         *
         * See also:
         *
         * - {@link https://developer.mozilla.org/en-US/docs/Web/API/Window/requestIdleCallback}
         * - {@link https://w3c.github.io/requestidlecallback/}
         * - {@link https://developers.google.com/web/updates/2015/08/using-requestidlecallback}
         *
         * @param {Function} callback
         * @param {IdleCallbackOptions} [options]
         * @see https://doc.wikimedia.org/mediawiki-core/master/js/mw.html#.requestIdleCallback
         */
        function requestIdleCallback(
            callback: (...args: any[]) => any,
            options?: IdleCallbackOptions
        ): void;

        /**
         * Track an analytic event.
         *
         * This method provides a generic means for MediaWiki JavaScript code to capture state
         * information for analysis. Each logged event specifies a string topic name that describes
         * the kind of event that it is. Topic names consist of dot-separated path components,
         * arranged from most general to most specific. Each path component should have a clear and
         * well-defined purpose.
         *
         * Data handlers are registered via {@link mw.trackSubscribe}, and receive the full set of
         * events that match their subscription, including buffered events that fired before the handler
         * was subscribed.
         *
         * @param {string} topic Topic name
<<<<<<< HEAD
         * @param {AnalyticEvent.Data} [data] Data describing the event.
         * @see https://doc.wikimedia.org/mediawiki-core/master/js/#!/api/mw-method-track
=======
         * @param {AnalyticEventData} [data] Data describing the event.
         * @see https://doc.wikimedia.org/mediawiki-core/master/js/mw.html#.track
>>>>>>> 37969255
         */
        function track(topic: string, data?: AnalyticEvent.Data): void;

        /**
         * Track `'resourceloader.exception'` event and send it to the window console.
         *
         * This exists for internal use by mw.loader only, to remember and buffer
         * very early events for `mw.trackSubscribe( 'resourceloader.exception' )`
         * even while `mediawiki.base` and `mw.track` are still in-flight.
         *
         * @private
<<<<<<< HEAD
         * @param {string} topic Topic name
         * @param {AnalyticEvent.ErrorData} data Data describing the event, encoded as an object; see {@link errorLogger.logError}
         * @see https://doc.wikimedia.org/mediawiki-core/master/js/#!/api/mw-method-trackError
=======
         * @param {ErrorAnalyticEventData} data Data describing the event, encoded as an object; see {@link errorLogger.logError}
>>>>>>> 37969255
         */
        function trackError(topic: string, data: AnalyticEvent.ErrorData): void;

        /**
         * Register a handler for subset of analytic events, specified by topic.
         *
         * Handlers will be called once for each tracked event, including for any buffered events that
         * fired before the handler was subscribed. The callback is passed a `topic` string, and optional
         * `data` event object. The `this` value for the callback is a plain object with `topic` and
         * `data` properties set to those same values.
         *
         * @example
         * ```js
         * // To monitor all topics for debugging
         * mw.trackSubscribe( '', console.log );
         * ```
         * @example
         * ```js
         * // To subscribe to any of `foo.*`, e.g. both `foo.bar` and `foo.quux`
         * mw.trackSubscribe( 'foo.', console.log );
         * ```
         * @param {string} topic Handle events whose name starts with this string prefix
<<<<<<< HEAD
         * @param {AnalyticEvent.Callback} callback Handler to call for each matching tracked event
         * @see https://doc.wikimedia.org/mediawiki-core/master/js/#!/api/mw-method-trackSubscribe
=======
         * @param {function(string, AnalyticEventData): void} callback Handler to call for each matching tracked event
         * @see https://doc.wikimedia.org/mediawiki-core/master/js/mw.html#.trackSubscribe
>>>>>>> 37969255
         */
        function trackSubscribe(topic: string, callback: AnalyticEvent.Callback): void;

        /**
         * Stop handling events for a particular handler.
         *
<<<<<<< HEAD
         * @param {AnalyticEvent.Callback} callback
         * @see https://doc.wikimedia.org/mediawiki-core/master/js/#!/api/mw-method-trackUnsubscribe
=======
         * @param {function(string, AnalyticEventData): void} callback
         * @see https://doc.wikimedia.org/mediawiki-core/master/js/mw.html#.trackUnsubscribe
>>>>>>> 37969255
         */
        function trackUnsubscribe(callback: AnalyticEvent.Callback): void;

        /**
         * List of all analytic events emitted so far.
         *
         * Exposed only for use by `mediawiki.base`.
         *
         * @private
         */
        const trackQueue: AnalyticEvent[];

        interface AnalyticEvent {
            topic: string;
            data: AnalyticEvent.Data;
        }

        namespace AnalyticEvent {
            type ObjectData = Record<string, any>;
            type Data = ObjectData | number | string | undefined;

            interface ErrorData extends ObjectData {
                exception?: any;
                module?: string;
                source: string;
            }

            interface Callback {
                (topic: string, data: Data): void;
            }
        }
    }
}

export {};<|MERGE_RESOLUTION|>--- conflicted
+++ resolved
@@ -31,43 +31,7 @@
 import "./Uri";
 import "./user";
 import "./util";
-<<<<<<< HEAD
 import "./utils";
-=======
-
-interface IdleCallbackOptions {
-    /**
-     * If set, the callback will be scheduled for
-     * immediate execution after this amount of time (in milliseconds) if it didn't run
-     * by that time.
-     */
-    timeout?: number;
-}
-
-type ObjectAnalyticEventData = Record<string, any>;
-type AnalyticEventData = ObjectAnalyticEventData | number | string | undefined;
-
-interface ErrorAnalyticEventData extends ObjectAnalyticEventData {
-    exception?: Error;
-    /**
-     * Name of module which caused the error.
-     */
-    module?: string;
-    /**
-     * Error source.
-     */
-    source: string;
-}
-
-interface AnalyticEvent {
-    data: AnalyticEventData;
-    topic: string;
-}
-
-interface AnalyticEventCallback {
-    (topic: string, data: AnalyticEventData): void;
-}
->>>>>>> 37969255
 
 declare global {
     /**
@@ -185,13 +149,8 @@
          * was subscribed.
          *
          * @param {string} topic Topic name
-<<<<<<< HEAD
          * @param {AnalyticEvent.Data} [data] Data describing the event.
-         * @see https://doc.wikimedia.org/mediawiki-core/master/js/#!/api/mw-method-track
-=======
-         * @param {AnalyticEventData} [data] Data describing the event.
          * @see https://doc.wikimedia.org/mediawiki-core/master/js/mw.html#.track
->>>>>>> 37969255
          */
         function track(topic: string, data?: AnalyticEvent.Data): void;
 
@@ -203,13 +162,7 @@
          * even while `mediawiki.base` and `mw.track` are still in-flight.
          *
          * @private
-<<<<<<< HEAD
-         * @param {string} topic Topic name
          * @param {AnalyticEvent.ErrorData} data Data describing the event, encoded as an object; see {@link errorLogger.logError}
-         * @see https://doc.wikimedia.org/mediawiki-core/master/js/#!/api/mw-method-trackError
-=======
-         * @param {ErrorAnalyticEventData} data Data describing the event, encoded as an object; see {@link errorLogger.logError}
->>>>>>> 37969255
          */
         function trackError(topic: string, data: AnalyticEvent.ErrorData): void;
 
@@ -232,26 +185,16 @@
          * mw.trackSubscribe( 'foo.', console.log );
          * ```
          * @param {string} topic Handle events whose name starts with this string prefix
-<<<<<<< HEAD
          * @param {AnalyticEvent.Callback} callback Handler to call for each matching tracked event
-         * @see https://doc.wikimedia.org/mediawiki-core/master/js/#!/api/mw-method-trackSubscribe
-=======
-         * @param {function(string, AnalyticEventData): void} callback Handler to call for each matching tracked event
          * @see https://doc.wikimedia.org/mediawiki-core/master/js/mw.html#.trackSubscribe
->>>>>>> 37969255
          */
         function trackSubscribe(topic: string, callback: AnalyticEvent.Callback): void;
 
         /**
          * Stop handling events for a particular handler.
          *
-<<<<<<< HEAD
          * @param {AnalyticEvent.Callback} callback
-         * @see https://doc.wikimedia.org/mediawiki-core/master/js/#!/api/mw-method-trackUnsubscribe
-=======
-         * @param {function(string, AnalyticEventData): void} callback
          * @see https://doc.wikimedia.org/mediawiki-core/master/js/mw.html#.trackUnsubscribe
->>>>>>> 37969255
          */
         function trackUnsubscribe(callback: AnalyticEvent.Callback): void;
 
@@ -264,9 +207,18 @@
          */
         const trackQueue: AnalyticEvent[];
 
+        interface IdleCallbackOptions {
+            /**
+             * If set, the callback will be scheduled for
+             * immediate execution after this amount of time (in milliseconds) if it didn't run
+             * by that time.
+             */
+            timeout?: number;
+        }
+
         interface AnalyticEvent {
+            data: AnalyticEvent.Data;
             topic: string;
-            data: AnalyticEvent.Data;
         }
 
         namespace AnalyticEvent {
@@ -275,7 +227,13 @@
 
             interface ErrorData extends ObjectData {
                 exception?: any;
+                /**
+                 * Name of module which caused the error.
+                 */
                 module?: string;
+                /**
+                 * Error source.
+                 */
                 source: string;
             }
 
