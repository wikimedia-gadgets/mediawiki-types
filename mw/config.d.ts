--- conflicted
+++ resolved
@@ -383,17 +383,11 @@
             "unstrip-size": LimitReportValue;
         }
 
-<<<<<<< HEAD
         interface LimitReportValue {
+            limit: number;
             value: number;
-            limit: number;
         }
     }
-=======
-interface LimitReportValue {
-    limit: number;
-    value: number;
->>>>>>> 37969255
 }
 
 export {};