<<<<<<< HEAD
=======
import { QueryParams } from "./Uri";

type NoReturn<T extends (...args: any[]) => any> = T extends (
    this: infer U,
    ...args: infer V
) => any
    ? unknown extends U
        ? (...args: V) => void
        : (this: U, ...args: V) => void
    : never;

/**
 * @see https://doc.wikimedia.org/mediawiki-core/master/js/module-mediawiki.util.html#~ResizeableThumbnailUrl
 */
interface ResizeableThumbnailUrl {
    /**
     * File name (same format as {@link mw.Title.getMainText()}).
     */
    name: string;

    /**
     * Thumbnail width, in pixels. Null when the file is not a thumbnail.
     */
    width: number | null;

    /**
     * @param w Width, which must be smaller than the width of the original image (or equal to it; that
     *  only works if `MediaHandler::mustRender` returns true for the file). Null when the
     *  file in the original URL is not a thumbnail.
     *  On wikis with `$wgGenerateThumbnailOnParse` set to true, this will fall back to using
     *  `Special:Redirect` which is less efficient. Otherwise, it is a direct thumbnail URL.
     * @returns A thumbnail URL (URL-encoded) with that width.
     */
    resizeUrl: ((w: number) => string) | null;
}

>>>>>>> 37969255
declare global {
    namespace mw {
        /**
         * Utility library provided by the `mediawiki.util` ResourceLoader module. Accessible
         * inside ResourceLoader modules or for gadgets as part of the {@link mw mw global object}.
         *
         * @example
         * ```js
         * // Inside MediaWiki extensions
         * const util = require( 'mediawiki.util' );
         * // In gadgets
         * const mwUtil = mw.util;
         * ```
         * @see https://doc.wikimedia.org/mediawiki-core/master/js/module-mediawiki.util.html
         */
        namespace util {
            /**
             * The content wrapper of the skin (`.mw-body`, for example).
             *
             * Populated on document ready. To use this property,
             * wait for `$.ready` and be sure to have a module dependency on
             * `mediawiki.util` which will ensure
             * your document ready handler fires after initialization.
             *
             * Because of the lazy-initialised nature of this property,
             * you're discouraged from using it.
             *
             * If you need just the wikipage content (not any of the
             * extra elements output by the skin), use `$( '#mw-content-text' )`
             * instead. Or listen to {@link mw.hook mw.hook("wikipage.content")} which will
             * allow your code to re-run when the page changes (e.g. live preview
             * or re-render after ajax save).
             *
             * @see https://doc.wikimedia.org/mediawiki-core/master/js/module-mediawiki.util.html#.$content
             */
            const $content: JQuery;

            /**
             * Append a new style block to the head and return the CSSStyleSheet object.
             *
             * To access the `<style>` element, reference `sheet.ownerNode`, or call
             * the {@link mw.loader.addStyleTag} method directly.
             *
             * This function returns the CSSStyleSheet object for convenience with features
             * that are managed at that level, such as toggling of styles:
             *
             * ```js
             * var sheet = util.addCSS( '.foobar { display: none; }' );
             * $( '#myButton' ).click( function () {
             *     // Toggle the sheet on and off
             *     sheet.disabled = !sheet.disabled;
             * } );
             * ```
             *
             * See also {@link https://developer.mozilla.org/en-US/docs/Web/API/CSSStyleSheet MDN: CSSStyleSheet}.
             *
             * @param {string} text CSS to be appended
             * @returns {CSSStyleSheet} The sheet object
             * @see https://doc.wikimedia.org/mediawiki-core/master/js/module-mediawiki.util.html#.addCSS
             */
            function addCSS(text: string): CSSStyleSheet;

            /**
             * Creates a detached portlet Element in the skin with no elements.
             *
             * @since 1.41
             * @param {string} id of the new portlet.
             * @param {string} [label] of the new portlet.
             * @param {string} [before] selector of the element preceding the new portlet. If not passed
             *  the caller is responsible for appending the element to the DOM before using addPortletLink.
             * @returns {HTMLElement|null} will be null if it was not possible to create an portlet with
             *  the required information e.g. the selector given in before parameter could not be resolved
             *  to an existing element in the page.
             * @see https://doc.wikimedia.org/mediawiki-core/master/js/module-mediawiki.util.html#.addPortlet
             */
            function addPortlet(id: string, label?: string, before?: string): HTMLElement | null;

            /**
             * Add a link to a portlet menu on the page.
             *
             * The portlets that are supported include:
             *
             * - p-cactions (Content actions)
             * - p-personal (Personal tools)
             * - p-navigation (Navigation)
             * - p-tb (Toolbox)
             * - p-associated-pages (For namespaces and special page tabs on supported skins)
             * - p-namespaces (For namespaces on legacy skins)
             *
             * Additional menus can be discovered through the following code:
             *
             * ```js
             * $('.mw-portlet').toArray().map((el) => el.id);
             * ```
             *
             * Menu availability varies by skin, wiki, and current page.
             *
             * The first three parameters are required, the others are optional and
             * may be null. Though providing an id and tooltip is recommended.
             *
             * By default, the new link will be added to the end of the menu. To
             * add the link before an existing item, pass the DOM node or a CSS selector
             * for that item, e.g. `'#foobar'` or `document.getElementById( 'foobar' )`.
             *
             * ```js
             * mw.util.addPortletLink(
             *     'p-tb', 'https://www.mediawiki.org/',
             *     'mediawiki.org', 't-mworg', 'Go to mediawiki.org', 'm', '#t-print'
             * );
             *
             * var node = mw.util.addPortletLink(
             *     'p-tb',
             *     mw.util.getUrl( 'Special:Example' ),
             *     'Example'
             * );
             * $( node ).on( 'click', function ( e ) {
             *     console.log( 'Example' );
             *     e.preventDefault();
             * } );
             * ```
             *
             * Remember that to call this inside a user script, you may have to ensure the
             * `mediawiki.util` is loaded first:
             *
             * ```js
             * $.when( mw.loader.using( [ 'mediawiki.util' ] ), $.ready ).then( function () {
             *     mw.util.addPortletLink( 'p-tb', 'https://www.mediawiki.org/', 'mediawiki.org' );
             * } );
             * ```
             *
             * @param {string} portletId ID of the target portlet (e.g. 'p-cactions' or 'p-personal')
             * @param {string} href Link URL
             * @param {string} text Link text
             * @param {string} [id] ID of the list item, should be unique and preferably have
             *  the appropriate prefix ('ca-', 'pt-', 'n-' or 't-')
             * @param {string} [tooltip] Text to show when hovering over the link, without accesskey suffix
             * @param {string} [accesskey] Access key to activate this link. One character only,
             *  avoid conflicts with other links. Use `$( '[accesskey=x]' )` in the console to
             *  see if 'x' is already used.
             * @param {HTMLElement|JQuery|string} [nextnode] Element that the new item should be added before.
             *  Must be another item in the same list, it will be ignored otherwise.
             *  Can be specified as DOM reference, as jQuery object, or as CSS selector string.
             * @returns {HTMLLIElement|null} The added list item, or null if no element was added.
             * @see https://doc.wikimedia.org/mediawiki-core/master/js/module-mediawiki.util.html#.addPortletLink
             */
            function addPortletLink(
                portletId: string,
                href: string,
                text: string,
                id?: string,
                tooltip?: string,
                accesskey?: string,
                nextnode?: HTMLElement | JQuery | string
            ): HTMLLIElement | null;

            /**
             * Add content to the subtitle of the skin.
             *
             * @since 1.40
             * @param {HTMLElement|string} nodeOrHTMLString
             * @see https://doc.wikimedia.org/mediawiki-core/master/js/module-mediawiki.util.html#.addSubtitle
             */
            function addSubtitle(nodeOrHTMLString: HTMLElement | string): void;

            /**
             * Clears the entire subtitle if present in the page. Used for refreshing subtitle
             * after edit with response from parse API.
             *
             * @since 1.40
             * @see https://doc.wikimedia.org/mediawiki-core/master/js/module-mediawiki.util.html#.clearSubtitle
             */
            function clearSubtitle(): void;

            /**
             * Return a function, that, as long as it continues to be invoked, will not
             * be triggered. The function will be called after it stops being called for
             * N milliseconds. If `immediate` is passed, trigger the function on the
             * leading edge, instead of the trailing.
             *
             * Ported from Underscore.js 1.5.2, Copyright 2009-2013 Jeremy Ashkenas, DocumentCloud
             * and Investigative Reporters & Editors, distributed under the MIT license, from
             * {@link https://github.com/jashkenas/underscore/blob/1.5.2/underscore.js#L689}.
             *
             * @since 1.34
             * @param {Function} func Function to debounce
             * @param {number} [wait=0] Wait period in milliseconds
             * @param {boolean} [immediate] Trigger on leading edge
             * @returns {Function} Debounced function
             * @see https://doc.wikimedia.org/mediawiki-core/master/js/module-mediawiki.util.html#.debounce
             */
            function debounce<T extends (...args: any[]) => any>(
                func: T,
                wait?: number,
                immediate?: boolean
            ): NoReturn<T>;
            function debounce<T extends (...args: any[]) => any>(
                wait: number,
                func: T
            ): NoReturn<T>;

            /**
             * Encode a string as CSS id, for use as HTML id attribute value.
             *
             * Analog to `Sanitizer::escapeIdForAttribute()` in PHP.
             *
             * @since 1.30
             * @param {string} str String to encode
             * @returns {string} Encoded string
             * @see https://doc.wikimedia.org/mediawiki-core/master/js/module-mediawiki.util.html#.escapeIdForAttribute
             */
            function escapeIdForAttribute(str: string): string;

            /**
             * Encode a string as URL fragment, for use as HTML anchor link.
             *
             * Analog to `Sanitizer::escapeIdForLink()` in PHP.
             *
             * @since 1.30
             * @param {string} str String to encode
             * @returns {string} Encoded string
             * @see https://doc.wikimedia.org/mediawiki-core/master/js/module-mediawiki.util.html#.escapeIdForLink
             */
            function escapeIdForLink(str: string): string;

            /**
             * Escape string for safe inclusion in regular expression.
             *
             * The following characters are escaped:
             *
             * ```text
             * \ { } ( ) | . ? * + - ^ $ [ ]
             * ```
             *
             * @since 1.26
             * @since 1.34 - moved to {@link mw.util}.
             * @param {string} str String to escape
             * @returns {string} Escaped string
             * @see https://doc.wikimedia.org/mediawiki-core/master/js/module-mediawiki.util.html#.escapeRegExp
             */
            function escapeRegExp(str: string): string;

            /**
             * Get the value for an array query parameter, combined according to similar rules as PHP uses.
             * Currently this does not handle associative or multi-dimensional arrays, but that may be
             * improved in the future.
             *
             * @example
             * ```js
             * mw.util.getArrayParam( 'foo', new URLSearchParams( '?foo[0]=a&foo[1]=b' ) ); // [ 'a', 'b' ]
             * mw.util.getArrayParam( 'foo', new URLSearchParams( '?foo[]=a&foo[]=b' ) ); // [ 'a', 'b' ]
             * mw.util.getArrayParam( 'foo', new URLSearchParams( '?foo=a' ) ); // null
             * ```
             * @since 1.41
             * @param {string} param The parameter name.
             * @param {URLSearchParams} [params] Parsed URL parameters to search through, defaulting to the current browsing location.
             * @returns {string[]|null} Parameter value, or null if parameter was not found.
             * @see https://doc.wikimedia.org/mediawiki-core/master/js/module-mediawiki.util.html#.getArrayParam
             */
            function getArrayParam(param: string, params?: URLSearchParams): string[] | null;

            /**
             * Get the value for a given URL query parameter.
             *
             * @example
             * ```js
             * mw.util.getParamValue( 'foo', '/?foo=x' ); // "x"
             * mw.util.getParamValue( 'foo', '/?foo=' ); // ""
             * mw.util.getParamValue( 'foo', '/' ); // null
             * ```
             * @param {string} param The parameter name.
             * @param {string} [url=location.href] URL to search through, defaulting to the current browsing location.
             * @returns {string|null} Parameter value, or null if parameter was not found.
             * @see https://doc.wikimedia.org/mediawiki-core/master/js/module-mediawiki.util.html#.getParamValue
             */
            function getParamValue(param: string, url?: string): string | null;

            /**
             * Get the target element from a link hash.
             *
             * This is the same element as you would get from
             * `document.querySelectorAll(':target')`, but can be used on
             * an arbitrary hash fragment, or after pushState/replaceState
             * has been used.
             *
             * Link fragments can be unencoded, fully encoded or partially
             * encoded, as defined in the spec.
             *
             * We can't just use decodeURI as that assumes the fragment
             * is fully encoded, and throws an error on a string like '%A',
             * so we use the percent-decode.
             *
             * @param {string} [hash] Hash fragment, without the leading '#'.
             *  Taken from location.hash if omitted.
             * @returns {HTMLElement|null} Element, if found
             * @see https://doc.wikimedia.org/mediawiki-core/master/js/module-mediawiki.util.html#.getTargetFromFragment
             */
            function getTargetFromFragment(hash?: string): HTMLElement | null;

            /**
             * Get the URL to a given local wiki page name.
             *
             * @param {string|null} [pageName="wgPageName"] Page name
             * @param {QueryParams} [params] A mapping of query parameter names to values,
             *  e.g. `{ action: 'edit' }`
             * @returns {string} URL, relative to `wgServer`.
             * @see https://doc.wikimedia.org/mediawiki-core/master/js/module-mediawiki.util.html#.getUrl
             */
            // params are handled by $.param, which converts any value to a string. However, instead of using toString(),
            // object are serialized (deep ones recursively), so only simple values are allowed to prevent mistakes.
            function getUrl(pageName?: string | null, params?: QueryParams): string;

            /**
             * Hide a portlet.
             *
             * @param {string} portletId ID of the target portlet (e.g. 'p-cactions' or 'p-personal')
             * @see https://doc.wikimedia.org/mediawiki-core/master/js/module-mediawiki.util.html#.hidePortlet
             */
            function hidePortlet(portletId: string): void;

            /**
             * Determine if an input string represents a value of infinity.
             * This is used when testing for infinity in the context of expiries,
             * such as watchlisting, page protection, and block expiries.
             *
             * @since 1.42
             * @param {string|null} str
             * @returns {boolean}
             * @see https://doc.wikimedia.org/mediawiki-core/master/js/module-mediawiki.util.html#.isInfinity
             */
            function isInfinity(str: string | null): boolean;

            /**
             * Check whether a string is a valid IP address.
             *
             * @since 1.25
             * @param {string} address String to check
             * @param {boolean} [allowBlock=false] If a block of IPs should be allowed
             * @returns {boolean}
             * @see https://doc.wikimedia.org/mediawiki-core/master/js/module-mediawiki.util.html#.isIPAddress
             */
            function isIPAddress(address: string, allowBlock?: boolean): boolean;

            /**
             * Whether a string is a valid IPv4 address or not.
             *
             * Based on \Wikimedia\IPUtils::isIPv4 in PHP.
             *
             * @example
             * ```js
             * // Valid
             * mw.util.isIPv4Address( '80.100.20.101' );
             * mw.util.isIPv4Address( '192.168.1.101' );
             *
             * // Invalid
             * mw.util.isIPv4Address( '192.0.2.0/24' );
             * mw.util.isIPv4Address( 'hello' );
             * ```
             * @param {string} address
             * @param {boolean} [allowBlock=false]
             * @returns {boolean}
             * @see https://doc.wikimedia.org/mediawiki-core/master/js/module-mediawiki.util.html#.isIPv4Address
             */
            function isIPv4Address(
                address: string,
                allowBlock?: false
            ): address is `${number}.${number}.${number}.${number}`;
            function isIPv4Address(
                address: string,
                allowBlock: boolean
            ): address is `${number}.${number}.${number}.${number}${`/${number}` | ""}`;

            /**
             * Whether a string is a valid IPv6 address or not.
             *
             * Based on \Wikimedia\IPUtils::isIPv6 in PHP.
             *
             * @example
             * ```js
             * // Valid
             * mw.util.isIPv6Address( '2001:db8:a:0:0:0:0:0' );
             * mw.util.isIPv6Address( '2001:db8:a::' );
             *
             * // Invalid
             * mw.util.isIPv6Address( '2001:db8:a::/32' );
             * mw.util.isIPv6Address( 'hello' );
             * ```
             * @param {string} address
             * @param {boolean} [allowBlock=false]
             * @returns {boolean}
             * @see https://doc.wikimedia.org/mediawiki-core/master/js/module-mediawiki.util.html#.isIPv6Address
             */
            function isIPv6Address(address: string, allowBlock?: boolean): boolean;

            /**
             * Whether a portlet is visible.
             *
             * @param {string} portletId ID of the target portlet (e.g. 'p-cactions' or 'p-personal')
             * @returns {boolean}
             * @see https://doc.wikimedia.org/mediawiki-core/master/js/module-mediawiki.util.html#.isPortletVisible
             */
            function isPortletVisible(portletId: string): boolean;

            /**
             * Checks if the given username matches $wgAutoCreateTempUser.
             *
             * This functionality has been adapted from `MediaWiki\User\TempUser\Pattern::isMatch()`
             *
             * @since 1.40
             * @param {string} username
             * @returns {boolean}
             * @see https://doc.wikimedia.org/mediawiki-core/master/js/module-mediawiki.util.html#.isTemporaryUser
             */
            function isTemporaryUser(username: string): boolean;

            /**
             * Parse the URL of an image uploaded to MediaWiki, or a thumbnail for such an image,
             * and return the image name, thumbnail size and a template that can be used to resize
             * the image.
             *
             * @param {string} url URL to parse (URL-encoded)
             * @returns {ResizeableThumbnailUrl|null} URL data, or null if the URL is not a valid MediaWiki
<<<<<<< HEAD
             *   image/thumbnail URL.
             * @see https://doc.wikimedia.org/mediawiki-core/master/js/#!/api/mw.util-method-parseImageUrl
=======
             *  image/thumbnail URL.
             * @see https://doc.wikimedia.org/mediawiki-core/master/js/module-mediawiki.util.html#.parseImageUrl
>>>>>>> 37969255
             */
            function parseImageUrl(url: string): ResizeableThumbnailUrl | null;

            /**
             * Percent-decode a string, as found in a URL hash fragment.
             *
             * Implements the percent-decode method as defined in
             * {@link https://url.spec.whatwg.org/#percent-decode}.
             *
             * URLSearchParams implements {@link https://url.spec.whatwg.org/#concept-urlencoded-parser}
             * which performs a '+' to ' ' substitution before running percent-decode.
             *
             * To get the desired behaviour we percent-encode any '+' in the fragment
             * to effectively expose the percent-decode implementation.
             *
             * @param {string} text Text to decode
             * @returns {string|null} Decoded text, null if decoding failed
             * @see https://doc.wikimedia.org/mediawiki-core/master/js/module-mediawiki.util.html#.percentDecodeFragment
             */
            function percentDecodeFragment(text: string): string | null;

            /**
             * Prettify an IP for display to end users.
             *
             * This will make it more compact and lower-case.
             *
             * This functionality has been adapted from `\Wikimedia\IPUtils::prettifyIP()`
             *
             * @param {string} ip IP address in quad or octet form (CIDR or not).
             * @returns {string|null}
             * @see https://doc.wikimedia.org/mediawiki-core/master/js/module-mediawiki.util.html#.prettifyIP
             */
            function prettifyIP(ip: string): string | null;

            /**
             * Encode the string like PHP's rawurlencode.
             *
             * @param {string} str String to be encoded.
             * @returns {string} Encoded string
             * @see https://doc.wikimedia.org/mediawiki-core/master/js/module-mediawiki.util.html#.rawurlencode
             */
            function rawurlencode(str: string): string;

            /**
             * Convert an IP into a verbose, uppercase, normalized form.
             *
             * Both IPv4 and IPv6 addresses are trimmed. Additionally,
             * IPv6 addresses in octet notation are expanded to 8 words;
             * IPv4 addresses have leading zeros, in each octet, removed.
             *
             * This functionality has been adapted from `\Wikimedia\IPUtils::sanitizeIP()`
             *
             * @param {string} ip IP address in quad or octet form (CIDR or not).
             * @returns {string|null}
             * @see https://doc.wikimedia.org/mediawiki-core/master/js/module-mediawiki.util.html#.sanitizeIP
             */
            function sanitizeIP(ip: string): string | null;

            /**
             * Reveal a portlet if it is hidden.
             *
             * @param {string} portletId ID of the target portlet (e.g. 'p-cactions' or 'p-personal')
             * @see https://doc.wikimedia.org/mediawiki-core/master/js/module-mediawiki.util.html#.showPortlet
             */
            function showPortlet(portletId: string): void;

            /**
             * Return a function, that, when invoked, will only be triggered at most once
             * during a given window of time. If called again during that window, it will
             * wait until the window ends and then trigger itself again.
             *
             * As it's not knowable to the caller whether the function will actually run
             * when the wrapper is called, return values from the function are entirely
             * discarded.
             *
             * Ported from OOUI.
             *
             * @param {Function} func Function to throttle
             * @param {number} wait Throttle window length, in milliseconds
             * @returns {Function} Throttled function
             * @see https://doc.wikimedia.org/mediawiki-core/master/js/module-mediawiki.util.html#.throttle
             */
            function throttle<T extends (...args: any[]) => any>(
                func: T,
                wait: number
            ): NoReturn<T>;

            /**
             * Validate a string as representing a valid e-mail address.
             *
             * This validation is based on the HTML5 specification.
             *
             * @example
             * ```js
             * mw.util.validateEmail( "me@example.org" ) === true;
             * ```
             * @param {string} email E-mail address
             * @returns {boolean|null} True if valid, false if invalid, null if `email` was empty.
             * @see https://doc.wikimedia.org/mediawiki-core/master/js/module-mediawiki.util.html#.validateEmail
             */
            function validateEmail(email: string): boolean | null;

            /**
             * Get URL to a MediaWiki entry point.
             *
             * Similar to `wfScript()` in PHP.
             *
             * @since 1.18
             * @param {string} [str="index"] Name of entry point (e.g. 'index' or 'api')
             * @returns {string} URL to the script file (e.g. `/w/api.php`)
             * @see https://doc.wikimedia.org/mediawiki-core/master/js/module-mediawiki.util.html#.wikiScript
             */
            function wikiScript(str?: string): string;

            /**
             * Encode page titles in a way that matches `wfUrlencode` in PHP.
             *
             * This is important both for readability and consistency in the user experience,
             * as well as for caching. If URLs are not formatted in the canonical way, they
             * may be subject to drastically shorter cache durations and/or miss automatic
             * purging after edits, thus leading to stale content being served from a
             * non-canonical URL.
             *
             * @param {string} str String to be encoded.
             * @returns {string} Encoded string
             * @see https://doc.wikimedia.org/mediawiki-core/master/js/module-mediawiki.util.html#.wikiUrlencode
             */
            function wikiUrlencode(str: string): string;

            interface ResizeableThumbnailUrl {
                /**
                 * File name (same format as {@link mw.Title.getMainText()}).
                 */
                name: string;

                /**
                 * Thumbnail width, in pixels. Null when the file is not a thumbnail.
                 */
                width: number | null;

                /**
                 * @param w Width, which must be smaller than the width of the original image (or equal to it; that
                 *   only works if `MediaHandler::mustRender` returns true for the file). Null when the
                 *   file in the original URL is not a thumbnail.
                 *   On wikis with `$wgGenerateThumbnailOnParse` set to true, this will fall back to using
                 *   `Special:Redirect` which is less efficient. Otherwise, it is a direct thumbnail URL.
                 * @returns A thumbnail URL (URL-encoded) with that width.
                 */
                resizeUrl: (w: number) => string | null;
            }
        }
    }
}

export {};<|MERGE_RESOLUTION|>--- conflicted
+++ resolved
@@ -1,42 +1,3 @@
-<<<<<<< HEAD
-=======
-import { QueryParams } from "./Uri";
-
-type NoReturn<T extends (...args: any[]) => any> = T extends (
-    this: infer U,
-    ...args: infer V
-) => any
-    ? unknown extends U
-        ? (...args: V) => void
-        : (this: U, ...args: V) => void
-    : never;
-
-/**
- * @see https://doc.wikimedia.org/mediawiki-core/master/js/module-mediawiki.util.html#~ResizeableThumbnailUrl
- */
-interface ResizeableThumbnailUrl {
-    /**
-     * File name (same format as {@link mw.Title.getMainText()}).
-     */
-    name: string;
-
-    /**
-     * Thumbnail width, in pixels. Null when the file is not a thumbnail.
-     */
-    width: number | null;
-
-    /**
-     * @param w Width, which must be smaller than the width of the original image (or equal to it; that
-     *  only works if `MediaHandler::mustRender` returns true for the file). Null when the
-     *  file in the original URL is not a thumbnail.
-     *  On wikis with `$wgGenerateThumbnailOnParse` set to true, this will fall back to using
-     *  `Special:Redirect` which is less efficient. Otherwise, it is a direct thumbnail URL.
-     * @returns A thumbnail URL (URL-encoded) with that width.
-     */
-    resizeUrl: ((w: number) => string) | null;
-}
-
->>>>>>> 37969255
 declare global {
     namespace mw {
         /**
@@ -458,13 +419,8 @@
              *
              * @param {string} url URL to parse (URL-encoded)
              * @returns {ResizeableThumbnailUrl|null} URL data, or null if the URL is not a valid MediaWiki
-<<<<<<< HEAD
-             *   image/thumbnail URL.
-             * @see https://doc.wikimedia.org/mediawiki-core/master/js/#!/api/mw.util-method-parseImageUrl
-=======
              *  image/thumbnail URL.
              * @see https://doc.wikimedia.org/mediawiki-core/master/js/module-mediawiki.util.html#.parseImageUrl
->>>>>>> 37969255
              */
             function parseImageUrl(url: string): ResizeableThumbnailUrl | null;
 
@@ -594,6 +550,9 @@
              */
             function wikiUrlencode(str: string): string;
 
+            /**
+             * @see https://doc.wikimedia.org/mediawiki-core/master/js/module-mediawiki.util.html#~ResizeableThumbnailUrl
+             */
             interface ResizeableThumbnailUrl {
                 /**
                  * File name (same format as {@link mw.Title.getMainText()}).
@@ -607,13 +566,13 @@
 
                 /**
                  * @param w Width, which must be smaller than the width of the original image (or equal to it; that
-                 *   only works if `MediaHandler::mustRender` returns true for the file). Null when the
-                 *   file in the original URL is not a thumbnail.
-                 *   On wikis with `$wgGenerateThumbnailOnParse` set to true, this will fall back to using
-                 *   `Special:Redirect` which is less efficient. Otherwise, it is a direct thumbnail URL.
+                 *  only works if `MediaHandler::mustRender` returns true for the file). Null when the
+                 *  file in the original URL is not a thumbnail.
+                 *  On wikis with `$wgGenerateThumbnailOnParse` set to true, this will fall back to using
+                 *  `Special:Redirect` which is less efficient. Otherwise, it is a direct thumbnail URL.
                  * @returns A thumbnail URL (URL-encoded) with that width.
                  */
-                resizeUrl: (w: number) => string | null;
+                resizeUrl: ((w: number) => string) | null;
             }
         }
     }
