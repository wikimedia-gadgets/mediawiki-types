declare global {
    namespace mw {
        /**
         * Client for ResourceLoader server end point.
         *
         * This client is in charge of maintaining the module registry and state
         * machine, initiating network (batch) requests for loading modules, as
         * well as dependency resolution and execution of source code.
         *
         * For more information, refer to
         * {@link https://www.mediawiki.org/wiki/Special:MyLanguage/ResourceLoader/Features}
         *
         * @see https://doc.wikimedia.org/mediawiki-core/master/js/mw.loader.html
         */
        namespace loader {
            /**
             * Create a new style element and add it to the DOM.
             *
             * @param {string} text CSS text
             * @param {Node|null} [nextNode] The element where the style tag
             *  should be inserted before
             * @returns {HTMLStyleElement} Reference to the created style element
             * @see https://doc.wikimedia.org/mediawiki-core/master/js/mw.loader.html#.addStyleTag
             */
            function addStyleTag(text: string, nextNode?: Node | null): HTMLStyleElement;

            /**
             * Get the names of all registered ResourceLoader modules.
             *
             * @returns {string[]}
             * @see https://doc.wikimedia.org/mediawiki-core/master/js/mw.loader.html#.getModuleNames
             */
            function getModuleNames(): string[];

            /**
             * Load a script by URL.
             *
             * @example
             * ```js
             * mw.loader.getScript(
             *     'https://example.org/x-1.0.0.js'
             * )
             *     .then( function () {
             *         // Script succeeded. You can use X now.
             *     }, function ( e ) {
             *         // Script failed. X is not avaiable
             *         mw.log.error( e.message ); // => "Failed to load script"
             *     } );
             * } );
             * ```
             * @param {string} url Script URL
             * @returns {JQuery.Promise} Resolved when the script is loaded
             * @see https://doc.wikimedia.org/mediawiki-core/master/js/mw.loader.html#.getScript
             */
            function getScript(url: string): JQuery.Promise<any>;

            /**
             * Get the state of a module.
             *
             * Possible states for the public API:
             *
             * - `registered`: The module is available for loading but not yet requested.
             * - `loading`, `loaded`, or `executing`: The module is currently being loaded.
             * - `ready`: The module was succesfully and fully loaded.
             * - `error`: The module or one its dependencies has failed to load, e.g. due to
             *    uncaught error from the module's script files.
             * - `missing`: The module was requested but is not defined according to the server.
             *
             * Internal mw.loader state machine:
             *
             * - `registered`:
             *    The module is known to the system but not yet required.
             *    Meta data is stored by {@link mw.loader.register}.
             *    Calls to that method are generated server-side by StartupModule.
             * - `loading`:
             *    The module was required through mw.loader (either directly or as dependency of
             *    another module). The client will fetch module contents from mw.loader.store
             *    or from the server. The contents should later be received by {@link mw.loader.implement}.
             * - `loaded`:
             *    The module has been received by mw.loader#implement.
             *    Once the module has no more dependencies in-flight, the module will be executed,
             *    controlled via #setAndPropagate and #doPropagation.
             * - `executing`:
             *    The module is being executed (apply messages and stylesheets, execute scripts)
             *    by mw.loader#execute.
             * - `ready`:
             *    The module has been successfully executed.
             * - `error`:
             *    The module (or one of its dependencies) produced an uncaught error during execution.
             * - `missing`:
             *    The module was registered client-side and requested, but the server denied knowledge
             *    of the module's existence.
             *
             * @param {string} module Name of module
             * @returns {Module.State|null} The state, or null if the module (or its state) is not
             *  in the registry.
             * @see https://doc.wikimedia.org/mediawiki-core/master/js/mw.loader.html#.getState
             */
            function getState(module: string): Module.State | null;

            /**
             * Load an external script or one or more modules.
             *
             * This method takes a list of unrelated modules. Use cases:
             *
             * - A web page will be composed of many different widgets. These widgets independently
             *   queue their ResourceLoader modules (`OutputPage::addModules()`). If any of them
             *   have problems, or are no longer known (e.g. cached HTML), the other modules
             *   should still be loaded.
             * - This method is used for preloading, which must not throw. Later code that
             *   calls {@link using()} will handle the error.
             *
             * @param {string|string[]} modules Either the name of a module, array of modules,
             *  or a URL of an external script or style
             * @param {string} [type="text/javascript"] MIME type to use if calling with a URL of an
             *  external script or style; acceptable values are "text/css" and
             *  "text/javascript"; if no type is provided, text/javascript is assumed.
             * @throws {Error} If type is invalid
             * @see https://doc.wikimedia.org/mediawiki-core/master/js/mw.loader.html#.load
             */
            function load(modules: string | string[], type?: "text/css" | "text/javascript"): void;

            /**
             * Register a module, letting the system know about it and its properties.
             *
             * The startup module calls this method.
             *
             * When using multiple module registration by passing an array, dependencies that
             * are specified as references to modules within the array will be resolved before
             * the modules are registered.
             *
             * @param {string|Array} modules Module name or array of arrays, each containing
             *  a list of arguments compatible with this method
             * @param {string|number} [version] Module version hash (falls backs to empty string)
             *  Can also be a number (timestamp) for compatibility with MediaWiki 1.25 and earlier.
             * @param {string[]} [dependencies] Array of module names on which this module depends.
             * @param {string} [group=null] Group which the module is in
             * @param {string} [source='local'] Name of the source
             * @param {string} [skip=null] Script body of the skip function
             * @see https://doc.wikimedia.org/mediawiki-core/master/js/#!/api/mw.loader-method-register
             */
            function register(
                modules: string,
                version?: string | number,
                dependencies?: string[],
                group?: string | null,
                source?: string,
                skip?: string | null
            ): void;
            function register(
                modules: Array<
                    [
                        module: string,
                        version?: string | number,
                        dependencies?: Array<string | number>,
                        group?: string | null,
                        source?: string,
                        skip?: string | null
                    ]
                >
            ): void;

            /**
             * Change the state of one or more modules.
             *
             * @param {Object.<string, Module.State>} states Object of module name/state pairs
             * @see https://doc.wikimedia.org/mediawiki-core/master/js/#!/api/mw.loader-method-state
             */
            function state(states: Record<string, Module.State>): void;

            /**
             * Execute a function after one or more modules are ready.
             *
             * Use this method if you need to dynamically control which modules are loaded
             * and/or when they loaded (instead of declaring them as dependencies directly
             * on your module.)
             *
             * This uses the same loader as for regular module dependencies. This means
             * ResourceLoader will not re-download or re-execute a module for the second
             * time if something else already needed it. And the same browser HTTP cache,
             * and localStorage are checked before considering to fetch from the network.
             * And any on-going requests from other dependencies or using() calls are also
             * automatically re-used.
             *
             * @example
             * ```js
             * // Inline dependency on OOjs
             * mw.loader.using( 'oojs', function () {
             *     OO.compare( [ 1 ], [ 1 ] );
             * } );
             * ```
             * @example
             * ```js
             * // Inline dependency obtained via require()
             * mw.loader.using( [ 'mediawiki.util' ], function ( require ) {
             *     var util = require( 'mediawiki.util' );
             * } );
             * ```
             * @since 1.23 - this returns a promise.
             * @since 1.28 - the promise is resolved with a `require` function.
             * @param {string|string[]} dependencies Module name or array of modules names the
             *  callback depends on to be ready before executing
<<<<<<< HEAD
             * @param {Function} [ready] Callback to execute when all dependencies are ready
             * @param {Function} [error] Callback to execute if one or more dependencies failed
             * @returns {JQuery.Promise<Module.Require>} With a `require` function
=======
             * @param {function(ModuleRequire):void} [ready] Callback to execute when all dependencies are ready
             * @param {function(Error, ...any):void} [error] Callback to execute if one or more dependencies failed
             * @returns {JQuery.Promise<ModuleRequire>} With a `require` function
>>>>>>> 601c6054
             * @see https://doc.wikimedia.org/mediawiki-core/master/js/mw.loader.html#.using
             */
            function using(
                dependencies: string | string[],
                ready?: (require: Module.Require) => void,
                error?: (error: Error, ...args: any[]) => void
            ): JQuery.Promise<Module.Require>;

            /**
             * Exposed for testing and debugging only.
             *
             * @private
             */
            const maxQueryLength: number;

            /**
             * The module registry is exposed as an aid for debugging and inspecting page
             * state; it is not a public interface for modifying the registry.
             *
             * @private
             */
            const moduleRegistry: Record<string, Module.RegistryEntry>;

            /**
             * Utility function for execute()
             *
             * @private
             * @since 1.39
             * @param {string} url URL
             * @param {string} [media] Media attribute
             * @param {Node|null} [nextNode]
             * @returns {HTMLLinkElement}
             */
            function addLinkTag(
                url: string,
                media?: string,
                nextNode?: Node | null
            ): HTMLLinkElement;

            /**
             * Load and execute a script.
             *
             * @private
             * @since 1.39
             * @param {string} src URL to script, will be used as the src attribute in the script tag
             * @param {function():void} [callback] Callback to run after request resolution
             * @param {string[]} [modules] List of modules being requested, for state to be marked as error
             * in case the script fails to load
             * @returns {HTMLScriptElement}
             */
            function addScriptTag(
                src: string,
                callback?: () => void,
                modules?: string[]
            ): HTMLScriptElement;

            /**
             * Register a source.
             *
             * The {@link work()} method will use this information to split up requests by source.
             *
             * @example
             * ```js
             * mw.loader.addSource( { mediawikiwiki: 'https://www.mediawiki.org/w/load.php' } );
             * ```
             * @private
             * @param {Object.<string, string>} ids An object mapping ids to load.php end point urls
             * @throws {Error} If source id is already registered
             */
            function addSource(ids: Record<string, string>): void;

            /**
             * Add one or more modules to the module load queue.
             *
             * See also {@link work()}.
             *
             * @private
             * @param {string[]} dependencies Array of module names in the registry
             * @param {function():void} [ready] Callback to execute when all dependencies are ready
             * @param {function(Error, ...any):void} [error] Callback to execute when any dependency fails
             */
            function enqueue(
                dependencies: string[],
                ready?: () => void,
                error?: (error: Error, ...args: any[]) => void
            ): void;

            /**
             * Implement a module given a function which returns the components of the module
             *
             * @private
             * @since 1.41
             * @param {Module.Declarator} declarator The declarator should return an array with the following keys:
             *
             * - 0. {string} module Name of module and current module version. Formatted
             *   as `[name]@[version]`. This version should match the requested version
             *   (from #batchRequest and #registry). This avoids race conditions (T117587).
             *
             * - 1. {ModuleScript} [script] Module code. This can be a function,
             *   a list of URLs to load via `<script src>`, a string for `globalEval()`, or an
             *   object like `{"files": {"foo.js":function, "bar.js": function, ...}, "main": "foo.js"}`.
             *   If an object is provided, the main file will be executed immediately, and the other
             *   files will only be executed if loaded via require(). If a function or string is
             *   provided, it will be executed/evaluated immediately. If an array is provided, all
             *   URLs in the array will be loaded immediately, and executed as soon as they arrive.
             *
             * - 2. {ModuleStyle} [style] Should follow one of the following patterns:
             *
             *   ```js
             *   { "css": [css, ..] }
             *   { "url": { (media): [url, ..] } }
             *   ```
             *
             *   The reason css strings are not concatenated anymore is T33676. We now check
             *   whether it's safe to extend the stylesheet.
             *
             * - 3. {ModuleMessages} [messages] List of key/value pairs to be added to {@link mw.messages}.
             * - 4. {ModuleTemplates} [templates] List of key/value pairs to be added to {@link mw.templates}.
             * - 5. {String|null} [deprecationWarning] Deprecation warning if any
             *
             * The declarator must not use any scope variables, since it will be serialized with
             * {@link Function.prototype.toString()} and later restored and executed in the global scope.
             *
             * The elements are all optional except the name.
             */
            function impl(declarator: Module.Declarator): void;

            /**
             * Implement a module given the components of the module.
             *
             * See {@link impl} for a full description of the parameters.
             *
             * Prior to MW 1.41, this was used internally, but now it is only kept
             * for backwards compatibility.
             *
             * Does not support mw.loader.store caching.
             *
             * @private
             * @since 1.41 - deprecationWarning parameter can be passed.
             * @deprecated since 1.41
             * @param {string} module
             * @param {Module.Script} [script] Module code. This can be a function,
             *  a list of URLs to load via `<script src>`, a string for `domEval()`, or an
             *  object like {"files": {"foo.js":function, "bar.js": function, ...}, "main": "foo.js"}.
             *  If an object is provided, the main file will be executed immediately, and the other
             *  files will only be executed if loaded via require(). If a function or string is
             *  provided, it will be executed/evaluated immediately. If an array is provided, all
             *  URLs in the array will be loaded immediately, and executed as soon as they arrive.
             * @param {Module.Style} [style] Should follow one of the following patterns:
             *
             * ```js
             * { "css": [css, ..] }
             * { "url": { <media>: [url, ..] } }
             * ```
             *
             * The reason css strings are not concatenated anymore is T33676. We now check
             * whether it's safe to extend the stylesheet.
             * @param {Module.Messages} [messages] List of key/value pairs to be added to {@link mw.messages}.
             * @param {Module.Templates} [templates] List of key/value pairs to be added to {@link mw.templates}.
             * @param {string|null} [deprecationWarning] Deprecation warning if any
             */
            function implement(
                module: string,
                script?: Module.Script,
                style?: Module.Style,
                messages?: Module.Messages,
                templates?: Module.Templates,
                deprecationWarning?: string | null
            ): void;

            /**
             * Register a module, letting the system know about it and its properties.
             *
             * The startup module calls this method.
             *
             * When using multiple module registration by passing an array, dependencies that
             * are specified as references to modules within the array will be resolved before
             * the modules are registered.
             *
             * @private
             * @since 1.41 - version can no longer be a number (timestamp).
             * @param {string|Array} modules Module name or array of arrays, each containing
             *  a list of arguments compatible with this method
             * @param {string|number} [version] Module version hash (falls backs to empty string)
             * @param {Array<string|number>} [dependencies] Array of module names on which this module depends.
             * @param {string|null} [group=null] Group which the module is in
             * @param {string} [source="local"] Name of the source
             * @param {string|null} [skip=null] Script body of the skip function
             */
            function register(
                modules: string,
                version?: string | number,
                dependencies?: string[],
                group?: string | null,
                source?: string,
                skip?: string | null
            ): void;
            function register(
                modules: Array<
                    [
                        module: string,
                        version?: string | number,
                        dependencies?: Array<string | number>,
                        group?: string | null,
                        source?: string,
                        skip?: string | null
                    ]
                >
            ): void;

            /**
             * Get the exported value of a module.
             *
             * This static method is publicly exposed for debugging purposes
             * only and must not be used in production code. In production code,
             * please use the dynamically provided `require()` function instead.
             *
             * In case of lazy-loaded modules via {@link mw.loader.using()}, the returned
             * Promise provides the function, see {@link mw.loader.using using()} for examples.
             *
             * @since 1.27
             * @private
             */
            const require: Module.Require;

            /**
             * Get names of module that a module depends on, in their proper dependency order.
             *
             * @private
             * @param {string[]} modules Array of string module names
             * @returns {string[]} List of dependencies, including 'module'.
             * @throws {Error} If an unregistered module or a dependency loop is encountered
             */
            // note: U is required so T is not inferred from the "modules" argument
            function resolve<T extends string, U extends T = T>(modules: U[]): T[];

            /**
             * Change the state of one or more modules.
             *
             * @private
             * @param {Object.<string, Module.State>} states Object of module name/state pairs
             */
            function state(states: Record<string, Module.State>): void;

            /**
             * Start loading of all queued module dependencies.
             *
             * @private
             */
            function work(): void;

            interface Module {
                exports: any;
            }

            namespace Module {
                type Key = `${string}@${string}`;
                type State =
                    | "error"
                    | "executing"
                    | "loaded"
                    | "loading"
                    | "missing"
                    | "ready"
                    | "registered";
                type Messages = Record<string, string>;
                type Style = Record<string, any>;
                type Templates = Record<string, any>;

                interface Declarator {
                    (): [
                        module: string,
                        script?: Script | null,
                        style?: Style | null,
                        messages?: Messages | null,
                        templates?: Templates | null,
                        deprecationWarning?: string | null
                    ];
                }

                interface Require {
                    /**
                     * Get the exported value of a module.
                     *
                     * @param {string} moduleName Module name
                     * @returns {any} Exported value
                     */
                    (moduleName: string): any;
                }

                type Script =
                    | string[]
                    | (($: JQuery, jQuery: JQuery, require: Require, module: Module) => void)
                    | {
                          files: { [key: string]: any };
                          main: string;
                      }
                    | string;

                interface RegistryEntry {
                    /**
                     * @since 1.41
                     */
                    declarator?: Declarator | null;
                    dependencies: string[];
                    /**
                     * @since 1.41
                     */
                    deprecationWarning?: string | null;
                    group: number | null;
                    messages?: Messages | null;
                    module: Module;
                    packageExports: any;
                    script?: Script | null;
                    skip: string | null;
                    source: string;
                    state: "error" | "loaded" | "missing" | "registered" | "ready";
                    version: string;
                }
            }

            namespace store {
                /**
                 * The localStorage key for the entire module store. The key references
                 * $wgDBname to prevent clashes between wikis which share a common host.
                 *
                 * @see https://doc.wikimedia.org/mediawiki-core/master/js/#!/api/mw.loader.store-property-key
                 */
                const key: string;

                /**
                 * A string containing various factors by which the module cache should vary.
                 *
                 * Defined by ResourceLoader\StartupModule::getStoreVary() in PHP.
                 */
                const vary: string;

                /**
                 * Queue the name of a module that the next update should consider storing.
                 *
                 * @since 1.32
                 * @param {string} module Module name
                 */
                function add(module: string): void;

                /**
                 * Clear the entire module store right now.
                 */
                function clear(): void;

                /**
                 * Retrieve a module from the store and update cache hit stats.
                 *
                 * @param {string} module Module name
                 * @returns {string|boolean} Module implementation or false if unavailable
                 */
                function get(module: string): string | false;

                /**
                 * Initialize the store.
                 *
                 * Retrieves store from localStorage and (if successfully retrieved) decoding
                 * the stored JSON value to a plain object.
                 */
                function init(): void;

                /**
                 * Internal helper for {@link init()}. Separated for ease of testing.
                 */
                function load(): void;

                /**
                 * Iterate through the module store, removing any item that does not correspond
                 * (in name and version) to an item in the module registry.
                 */
                function prune(): void;

                /**
                 * Construct a JSON-serializable object representing the content of the store.
                 *
                 * @deprecated Removed since 1.41.
                 * @returns {Json} Module store contents.
                 */
                function toJSON(): Json;

                /**
                 * Whether the store is in use on this page.
                 */
                const enabled: boolean | null;

                /**
                 * The contents of the store, mapping '[name]@[version]' keys
                 * to module implementations.
                 */
                const items: Record<Module.Key, any>;

                /**
                 * Names of modules to be stored during the next update.
                 */
                const queue: string[];

                /**
                 * Cache hit stats.
                 */
                const stats: Stats;

                /**
                 * Add the contents of the named module to the in-memory store.
                 *
                 * This method does not guarantee that the module will be stored.
                 * Inspection of the module's meta data and size will ultimately decide that.
                 *
                 * This method is considered internal to mw.loader.store and must only
                 * be called if the store is enabled.
                 *
                 * @private
                 * @param {string} module Module name
                 */
                function set(module: string): void;

                /**
                 * Request a sync of the in-memory store back to persisted localStorage.
                 *
                 * This function debounces updates. The debouncing logic should account
                 * for the following factors:
                 *
                 * - Writing to localStorage is an expensive operation that must not happen
                 *   during the critical path of initialising and executing module code.
                 *   Instead, it should happen at a later time after modules have been given
                 *   time and priority to do their thing first.
                 *
                 * - This method is called from {@link mw.loader.store.add()}, which will be called
                 *   hundreds of times on a typical page, including within the same call-stack
                 *   and eventloop-tick. This is because responses from load.php happen in
                 *   batches. As such, we want to allow all modules from the same load.php
                 *   response to be written to disk with a single flush, not many.
                 *
                 * - Repeatedly deleting and creating timers is non-trivial.
                 *
                 * - localStorage is shared by all pages from the same origin, if multiple
                 *   pages are loaded with different module sets, the possibility exists that
                 *   modules saved by one page will be clobbered by another. The impact of
                 *   this is minor, it merely causes a less efficient cache use, and the
                 *   problem would be corrected by subsequent page views.
                 *
                 * This method is considered internal to mw.loader.store and must only
                 * be called if the store is enabled.
                 *
                 * @private
                 */
                function requestUpdate(): void;

                interface Json {
                    asOf: number;
                    items: string;
                    vary: string;
                }

                interface Stats {
                    expired: number;
                    failed: number;
                    hits: number;
                    misses: number;
                }
            }
        }
    }
}

/** @deprecated Use {@link mw.loader.store.Stats} instead */
export type ResourceLoaderStoreStats = mw.loader.store.Stats;

export {};<|MERGE_RESOLUTION|>--- conflicted
+++ resolved
@@ -200,15 +200,9 @@
              * @since 1.28 - the promise is resolved with a `require` function.
              * @param {string|string[]} dependencies Module name or array of modules names the
              *  callback depends on to be ready before executing
-<<<<<<< HEAD
-             * @param {Function} [ready] Callback to execute when all dependencies are ready
-             * @param {Function} [error] Callback to execute if one or more dependencies failed
+             * @param {function(Module.Require):void} [ready] Callback to execute when all dependencies are ready
+             * @param {function(Error, ...any):void} [error] Callback to execute if one or more dependencies failed
              * @returns {JQuery.Promise<Module.Require>} With a `require` function
-=======
-             * @param {function(ModuleRequire):void} [ready] Callback to execute when all dependencies are ready
-             * @param {function(Error, ...any):void} [error] Callback to execute if one or more dependencies failed
-             * @returns {JQuery.Promise<ModuleRequire>} With a `require` function
->>>>>>> 601c6054
              * @see https://doc.wikimedia.org/mediawiki-core/master/js/mw.loader.html#.using
              */
             function using(
