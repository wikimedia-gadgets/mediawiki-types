<<<<<<< HEAD
=======
interface Module {
    exports: any;
}

type ModuleKey = `${string}@${string}`;
type ModuleState =
    | "error"
    | "executing"
    | "loaded"
    | "loading"
    | "missing"
    | "ready"
    | "registered";
type ModuleMessages = Record<string, string>;
type ModuleStyle = Record<string, any>;
type ModuleTemplates = Record<string, any>;

interface ModuleDeclarator {
    (): [
        module: string,
        script?: ModuleScript | null,
        style?: ModuleStyle | null,
        messages?: ModuleMessages | null,
        templates?: ModuleTemplates | null,
        deprecationWarning?: string | null
    ];
}

interface ModuleRequire {
    /**
     * Get the exported value of a module.
     *
     * @param {string} moduleName Module name
     * @returns {any} Exported value
     */
    (moduleName: string): any;
}

type ModuleScript =
    | string[]
    | (($: JQuery, jQuery: JQuery, require: ModuleRequire, module: Module) => void)
    | {
          files: { [key: string]: any };
          main: string;
      }
    | string;

interface ModuleRegistryEntry {
    /**
     * @since 1.41
     */
    declarator?: ModuleDeclarator | null;
    dependencies: string[];
    /**
     * @since 1.41
     */
    deprecationWarning?: string | null;
    group: number | null;
    messages?: ModuleMessages | null;
    module: Module;
    packageExports: any;
    script?: ModuleScript | null;
    skip: string | null;
    source: string;
    state: "error" | "loaded" | "missing" | "registered" | "ready";
    version: string;
}

interface JsonModuleStore {
    asOf: number;
    items: string;
    vary: string;
}

export interface ResourceLoaderStoreStats {
    expired: number;
    failed: number;
    hits: number;
    misses: number;
}

>>>>>>> 37969255
declare global {
    namespace mw {
        /**
         * Client for ResourceLoader server end point.
         *
         * This client is in charge of maintaining the module registry and state
         * machine, initiating network (batch) requests for loading modules, as
         * well as dependency resolution and execution of source code.
         *
         * For more information, refer to
         * {@link https://www.mediawiki.org/wiki/Special:MyLanguage/ResourceLoader/Features}
         *
         * @see https://doc.wikimedia.org/mediawiki-core/master/js/mw.loader.html
         */
        namespace loader {
            /**
             * Create a new style element and add it to the DOM.
             *
             * @param {string} text CSS text
             * @param {Node|null} [nextNode] The element where the style tag
             *  should be inserted before
             * @returns {HTMLStyleElement} Reference to the created style element
             * @see https://doc.wikimedia.org/mediawiki-core/master/js/mw.loader.html#.addStyleTag
             */
            function addStyleTag(text: string, nextNode?: Node | null): HTMLStyleElement;

            /**
             * Get the names of all registered ResourceLoader modules.
             *
             * @returns {string[]}
             * @see https://doc.wikimedia.org/mediawiki-core/master/js/mw.loader.html#.getModuleNames
             */
            function getModuleNames(): string[];

            /**
             * Load a script by URL.
             *
             * @example
             * ```js
             * mw.loader.getScript(
             *     'https://example.org/x-1.0.0.js'
             * )
             *     .then( function () {
             *         // Script succeeded. You can use X now.
             *     }, function ( e ) {
             *         // Script failed. X is not avaiable
             *         mw.log.error( e.message ); // => "Failed to load script"
             *     } );
             * } );
             * ```
             * @param {string} url Script URL
             * @returns {JQuery.Promise} Resolved when the script is loaded
             * @see https://doc.wikimedia.org/mediawiki-core/master/js/mw.loader.html#.getScript
             */
            function getScript(url: string): JQuery.Promise<any>;

            /**
             * Get the state of a module.
             *
             * Possible states for the public API:
             *
             * - `registered`: The module is available for loading but not yet requested.
             * - `loading`, `loaded`, or `executing`: The module is currently being loaded.
             * - `ready`: The module was succesfully and fully loaded.
             * - `error`: The module or one its dependencies has failed to load, e.g. due to
             *    uncaught error from the module's script files.
             * - `missing`: The module was requested but is not defined according to the server.
             *
             * Internal mw.loader state machine:
             *
             * - `registered`:
             *    The module is known to the system but not yet required.
             *    Meta data is stored by {@link mw.loader.register}.
             *    Calls to that method are generated server-side by StartupModule.
             * - `loading`:
             *    The module was required through mw.loader (either directly or as dependency of
             *    another module). The client will fetch module contents from mw.loader.store
             *    or from the server. The contents should later be received by {@link mw.loader.implement}.
             * - `loaded`:
             *    The module has been received by mw.loader#implement.
             *    Once the module has no more dependencies in-flight, the module will be executed,
             *    controlled via #setAndPropagate and #doPropagation.
             * - `executing`:
             *    The module is being executed (apply messages and stylesheets, execute scripts)
             *    by mw.loader#execute.
             * - `ready`:
             *    The module has been successfully executed.
             * - `error`:
             *    The module (or one of its dependencies) produced an uncaught error during execution.
             * - `missing`:
             *    The module was registered client-side and requested, but the server denied knowledge
             *    of the module's existence.
             *
             * @param {string} module Name of module
             * @returns {string|null} The state, or null if the module (or its state) is not
             *  in the registry.
             * @see https://doc.wikimedia.org/mediawiki-core/master/js/mw.loader.html#.getState
             */
            function getState(module: string): Module.State | null;

            /**
<<<<<<< HEAD
             * Implement a module given a function which returns the components of the module
             *
             * @param {Module.Declarator} declarator
             *
             * The declarator should return an array with the following keys:
             *
             * - 0. {string} module Name of module and current module version. Formatted
             *   as '`[name]@[version]`". This version should match the requested version
             *   (from #batchRequest and #registry). This avoids race conditions (T117587).
             *
             * - 1. {ModuleScript} [script] Module code. This can be a function,
             *   a list of URLs to load via `<script src>`, a string for `globalEval()`, or an
             *   object like {"files": {"foo.js":function, "bar.js": function, ...}, "main": "foo.js"}.
             *   If an object is provided, the main file will be executed immediately, and the other
             *   files will only be executed if loaded via require(). If a function or string is
             *   provided, it will be executed/evaluated immediately. If an array is provided, all
             *   URLs in the array will be loaded immediately, and executed as soon as they arrive.
             *
             * - 2. {ModuleStyle} [style] Should follow one of the following patterns:
             *
             *   ```js
             *   { "css": [css, ..] }
             *   { "url": { (media): [url, ..] } }
             *   ```
             *
             *   The reason css strings are not concatenated anymore is T33676. We now check
             *   whether it's safe to extend the stylesheet.
             *
             * - 3. {ModuleMessages} [messages] List of key/value pairs to be added to {@link mw.messages}.
             * - 4. {ModuleTemplates} [templates] List of key/value pairs to be added to {@link mw.templates}.
             * - 5. {String|null} [deprecationWarning] Deprecation warning if any
             *
             * The declarator must not use any scope variables, since it will be serialized with
             * {@link Function.prototype.toString()} and later restored and executed in the global scope.
             *
             * The elements are all optional except the name.
             */
            function impl(declarator: Module.Declarator): void;

            /**
             * Implement a module given the components of the module.
             *
             * See {@link impl} for a full description of the parameters.
             *
             * Prior to MW 1.41, this was used internally, but now it is only kept
             * for backwards compatibility.
             *
             * Does not support mw.loader.store caching.
             *
             * @param {string} module
             * @param {Module.Script} [script] Module code. This can be a function,
             *  a list of URLs to load via `<script src>`, a string for `domEval()`, or an
             *  object like {"files": {"foo.js":function, "bar.js": function, ...}, "main": "foo.js"}.
             *  If an object is provided, the main file will be executed immediately, and the other
             *  files will only be executed if loaded via require(). If a function or string is
             *  provided, it will be executed/evaluated immediately. If an array is provided, all
             *  URLs in the array will be loaded immediately, and executed as soon as they arrive.
             * @param {Module.Style} [style] Should follow one of the following patterns:
             *
             * ```js
             * { "css": [css, ..] }
             * { "url": { <media>: [url, ..] } }
             * ```
             *
             * The reason css strings are not concatenated anymore is T33676. We now check
             * whether it's safe to extend the stylesheet.
             * @param {Module.Messages} [messages] List of key/value pairs to be added to {@link mw.messages}.
             * @param {Module.Templates} [templates] List of key/value pairs to be added to {@link mw.templates}.
             * @param {string|null} [deprecationWarning] Deprecation warning if any
             * @see https://doc.wikimedia.org/mediawiki-core/master/js/#!/api/mw.loader-method-implement
             */
            function implement(
                module: string,
                script?: Module.Script,
                style?: Module.Style,
                messages?: Module.Messages,
                templates?: Module.Templates,
                deprecationWarning?: string | null
            ): void;

            /**
=======
>>>>>>> 37969255
             * Load an external script or one or more modules.
             *
             * This method takes a list of unrelated modules. Use cases:
             *
             * - A web page will be composed of many different widgets. These widgets independently
             *   queue their ResourceLoader modules (`OutputPage::addModules()`). If any of them
             *   have problems, or are no longer known (e.g. cached HTML), the other modules
             *   should still be loaded.
             * - This method is used for preloading, which must not throw. Later code that
             *   calls {@link using()} will handle the error.
             *
             * @param {string|string[]} modules Either the name of a module, array of modules,
             *  or a URL of an external script or style
             * @param {string} [type="text/javascript"] MIME type to use if calling with a URL of an
             *  external script or style; acceptable values are "text/css" and
             *  "text/javascript"; if no type is provided, text/javascript is assumed.
             * @throws {Error} If type is invalid
             * @see https://doc.wikimedia.org/mediawiki-core/master/js/mw.loader.html#.load
             */
            function load(modules: string | string[], type?: "text/css" | "text/javascript"): void;

            /**
<<<<<<< HEAD
             * Register a module, letting the system know about it and its properties.
             *
             * The startup module calls this method.
             *
             * When using multiple module registration by passing an array, dependencies that
             * are specified as references to modules within the array will be resolved before
             * the modules are registered.
             *
             * @param {string|Array} modules Module name or array of arrays, each containing
             *  a list of arguments compatible with this method
             * @param {string|number} [version] Module version hash (falls backs to empty string)
             *  Can also be a number (timestamp) for compatibility with MediaWiki 1.25 and earlier.
             * @param {string[]} [dependencies] Array of module names on which this module depends.
             * @param {string} [group=null] Group which the module is in
             * @param {string} [source='local'] Name of the source
             * @param {string} [skip=null] Script body of the skip function
             * @see https://doc.wikimedia.org/mediawiki-core/master/js/#!/api/mw.loader-method-register
             */
            function register(
                modules: string,
                version?: string | number,
                dependencies?: string[],
                group?: string | null,
                source?: string,
                skip?: string | null
            ): void;
            function register(
                modules: Array<
                    [
                        module: string,
                        version?: string | number,
                        dependencies?: Array<string | number>,
                        group?: string | null,
                        source?: string,
                        skip?: string | null
                    ]
                >
            ): void;

            /**
             * Change the state of one or more modules.
             *
             * @param {Object.<string, Module.State>} states Object of module name/state pairs
             * @see https://doc.wikimedia.org/mediawiki-core/master/js/#!/api/mw.loader-method-state
             */
            function state(states: Record<string, Module.State>): void;

            /**
=======
>>>>>>> 37969255
             * Execute a function after one or more modules are ready.
             *
             * Use this method if you need to dynamically control which modules are loaded
             * and/or when they loaded (instead of declaring them as dependencies directly
             * on your module.)
             *
             * This uses the same loader as for regular module dependencies. This means
             * ResourceLoader will not re-download or re-execute a module for the second
             * time if something else already needed it. And the same browser HTTP cache,
             * and localStorage are checked before considering to fetch from the network.
             * And any on-going requests from other dependencies or using() calls are also
             * automatically re-used.
             *
             * Example of inline dependency on OOjs:
             *
             * ```js
             * mw.loader.using( 'oojs', function () {
             *     OO.compare( [ 1 ], [ 1 ] );
             * } );
             * ```
             *
             * Example of inline dependency obtained via `require()`:
             *
             * ```js
             * mw.loader.using( [ 'mediawiki.util' ], function ( require ) {
             *     var util = require( 'mediawiki.util' );
             * } );
             * ```
             *
             * Since MediaWiki 1.23 this returns a promise.
             *
             * Since MediaWiki 1.28 the promise is resolved with a `require` function.
             *
             * @param {string|string[]} dependencies Module name or array of modules names the
             *  callback depends on to be ready before executing
             * @param {Function} [ready] Callback to execute when all dependencies are ready
             * @param {Function} [error] Callback to execute if one or more dependencies failed
             * @returns {JQuery.Promise<ModuleRequire>} With a `require` function
             * @see https://doc.wikimedia.org/mediawiki-core/master/js/mw.loader.html#.using
             */
            function using(
                dependencies: string | string[],
                ready?: (require: Require) => void,
                error?: (error: Error, ...args: any[]) => void
            ): JQuery.Promise<Require>;

            /**
             * Exposed for testing and debugging only.
             *
             * @private
             */
            const maxQueryLength: number;

            /**
             * The module registry is exposed as an aid for debugging and inspecting page
             * state; it is not a public interface for modifying the registry.
             *
             * @private
             */
            const moduleRegistry: Record<string, Module.RegistryEntry>;

            /**
             * Utility function for execute()
             *
             * @private
             * @param {string} url URL
             * @param {string} [media] Media attribute
             * @param {Node|null} [nextNode]
             * @returns {HTMLLinkElement}
             */
            function addLinkTag(
                url: string,
                media?: string,
                nextNode?: Node | null
            ): HTMLLinkElement;

            /**
             * Load and execute a script.
             *
             * @private
             * @param {string} src URL to script, will be used as the src attribute in the script tag
             * @param {Function} [callback] Callback to run after request resolution
             * @param {string[]} [modules] List of modules being requested, for state to be marked as error
             * in case the script fails to load
             * @returns {HTMLScriptElement}
             */
            function addScriptTag(
                src: string,
                callback?: () => void,
                modules?: string[]
            ): HTMLScriptElement;

            /**
             * Register a source.
             *
             * The {@link work()} method will use this information to split up requests by source.
             *
             * @example
             * ```js
             * mw.loader.addSource( { mediawikiwiki: 'https://www.mediawiki.org/w/load.php' } );
             * ```
             * @private
             * @param {Object.<string, string>} ids An object mapping ids to load.php end point urls
             * @throws {Error} If source id is already registered
             */
            function addSource(ids: Record<string, string>): void;

            /**
             * Add one or more modules to the module load queue.
             *
             * See also {@link work()}.
             *
             * @private
             * @param {string[]} dependencies Array of module names in the registry
             * @param {Function} [ready] Callback to execute when all dependencies are ready
             * @param {Function} [error] Callback to execute when any dependency fails
             */
            function enqueue(
                dependencies: string[],
                ready?: () => void,
                error?: (error: Error, ...args: any[]) => void
            ): void;

            /**
             * Implement a module given a function which returns the components of the module
             *
             * @private
             * @since 1.41
             * @param {ModuleDeclarator} declarator The declarator should return an array with the following keys:
             *
             * - 0. {string} module Name of module and current module version. Formatted
             *   as `[name]@[version]`. This version should match the requested version
             *   (from #batchRequest and #registry). This avoids race conditions (T117587).
             *
             * - 1. {ModuleScript} [script] Module code. This can be a function,
             *   a list of URLs to load via `<script src>`, a string for `globalEval()`, or an
             *   object like `{"files": {"foo.js":function, "bar.js": function, ...}, "main": "foo.js"}`.
             *   If an object is provided, the main file will be executed immediately, and the other
             *   files will only be executed if loaded via require(). If a function or string is
             *   provided, it will be executed/evaluated immediately. If an array is provided, all
             *   URLs in the array will be loaded immediately, and executed as soon as they arrive.
             *
             * - 2. {ModuleStyle} [style] Should follow one of the following patterns:
             *
             *   ```js
             *   { "css": [css, ..] }
             *   { "url": { (media): [url, ..] } }
             *   ```
             *
             *   The reason css strings are not concatenated anymore is T33676. We now check
             *   whether it's safe to extend the stylesheet.
             *
             * - 3. {ModuleMessages} [messages] List of key/value pairs to be added to {@link mw.messages}.
             * - 4. {ModuleTemplates} [templates] List of key/value pairs to be added to {@link mw.templates}.
             * - 5. {String|null} [deprecationWarning] Deprecation warning if any
             *
             * The declarator must not use any scope variables, since it will be serialized with
             * {@link Function.prototype.toString()} and later restored and executed in the global scope.
             *
             * The elements are all optional except the name.
             */
            function impl(declarator: ModuleDeclarator): void;

            /**
             * Implement a module given the components of the module.
             *
             * See {@link impl} for a full description of the parameters.
             *
             * Prior to MW 1.41, this was used internally, but now it is only kept
             * for backwards compatibility.
             *
             * Does not support mw.loader.store caching.
             *
             * @private
             * @since 1.41 - deprecationWarning parameter can be passed.
             * @deprecated since 1.41
             * @param {string} module
             * @param {ModuleScript} [script] Module code. This can be a function,
             *  a list of URLs to load via `<script src>`, a string for `domEval()`, or an
             *  object like {"files": {"foo.js":function, "bar.js": function, ...}, "main": "foo.js"}.
             *  If an object is provided, the main file will be executed immediately, and the other
             *  files will only be executed if loaded via require(). If a function or string is
             *  provided, it will be executed/evaluated immediately. If an array is provided, all
             *  URLs in the array will be loaded immediately, and executed as soon as they arrive.
             * @param {ModuleStyle} [style] Should follow one of the following patterns:
             *
             * ```js
             * { "css": [css, ..] }
             * { "url": { <media>: [url, ..] } }
             * ```
             *
             * The reason css strings are not concatenated anymore is T33676. We now check
             * whether it's safe to extend the stylesheet.
             * @param {ModuleMessages} [messages] List of key/value pairs to be added to {@link mw.messages}.
             * @param {ModuleTemplates} [templates] List of key/value pairs to be added to {@link mw.templates}.
             * @param {string|null} [deprecationWarning] Deprecation warning if any
             */
            function implement(
                module: string,
                script?: ModuleScript,
                style?: ModuleStyle,
                messages?: ModuleMessages,
                templates?: ModuleTemplates,
                deprecationWarning?: string | null
            ): void;

            /**
             * Register a module, letting the system know about it and its properties.
             *
             * The startup module calls this method.
             *
             * When using multiple module registration by passing an array, dependencies that
             * are specified as references to modules within the array will be resolved before
             * the modules are registered.
             *
             * @private
             * @since 1.41 - version can no longer be a number (timestamp).
             * @param {string|Array} modules Module name or array of arrays, each containing
             *  a list of arguments compatible with this method
             * @param {string|number} [version] Module version hash (falls backs to empty string)
             * @param {Array<string|number>} [dependencies] Array of module names on which this module depends.
             * @param {string|null} [group=null] Group which the module is in
             * @param {string} [source="local"] Name of the source
             * @param {string|null} [skip=null] Script body of the skip function
             */
            function register(
                modules: string,
                version?: string | number,
                dependencies?: string[],
                group?: string | null,
                source?: string,
                skip?: string | null
            ): void;
            function register(
                modules: Array<
                    [
                        module: string,
                        version?: string | number,
                        dependencies?: Array<string | number>,
                        group?: string | null,
                        source?: string,
                        skip?: string | null
                    ]
                >
            ): void;

            /**
             * Get the exported value of a module.
             *
             * This static method is publicly exposed for debugging purposes
             * only and must not be used in production code. In production code,
             * please use the dynamically provided `require()` function instead.
             *
             * In case of lazy-loaded modules via {@link mw.loader.using()}, the returned
             * Promise provides the function, see using() for examples.
             *
             * @since 1.27
             * @private
             */
            const require: Require;

            /**
             * Get names of module that a module depends on, in their proper dependency order.
             *
             * @private
             * @param {string[]} modules Array of string module names
             * @returns {string[]} List of dependencies, including 'module'.
             * @throws {Error} If an unregistered module or a dependency loop is encountered
             */
            // note: U is required so T is not inferred from the "modules" argument
            function resolve<T extends string, U extends T = T>(modules: U[]): T[];

            /**
             * Change the state of one or more modules.
             *
             * @private
             * @param {Object.<string, ModuleState>} states Object of module name/state pairs
             */
            function state(states: Record<string, ModuleState>): void;

            interface Require {
                /**
                 * Get the exported value of a module.
                 *
                 * @param moduleName Module name
                 * @returns Exported value
                 */
                (moduleName: string): any;
            }

            interface Module {
                exports: any;
            }

            namespace Module {
                type Key = `${string}@${string}`;
                type State =
                    | "error"
                    | "executing"
                    | "loaded"
                    | "loading"
                    | "missing"
                    | "ready"
                    | "registered";
                type Messages = Record<string, string>;
                type Style = Record<string, any>;
                type Templates = Record<string, any>;

                interface Declarator {
                    (): [
                        module: string,
                        script?: Script | null,
                        style?: Style | null,
                        messages?: Messages | null,
                        templates?: Templates | null,
                        deprecationWarning?: string | null
                    ];
                }

                type Script =
                    | string[]
                    | (($: JQuery, jQuery: JQuery, require: Require, module: Module) => void)
                    | {
                          files: { [key: string]: any };
                          main: string;
                      }
                    | string;

                interface RegistryEntry {
                    declarator?: Declarator | null;
                    dependencies: string[];
                    deprecationWarning?: string | null;
                    group: number | null;
                    messages?: Messages | null;
                    module: Module;
                    packageExports: any;
                    skip: string | null;
                    source: string;
                    state: "error" | "loaded" | "missing" | "registered" | "ready";
                    version: string;
                }
            }

            /**
             * Start loading of all queued module dependencies.
             *
             * @private
             */
            function work(): void;

            namespace store {
                /**
                 * The localStorage key for the entire module store. The key references
                 * $wgDBname to prevent clashes between wikis which share a common host.
                 *
                 * @see https://doc.wikimedia.org/mediawiki-core/master/js/#!/api/mw.loader.store-property-key
                 */
                const key: string;

                /**
                 * A string containing various factors by which the module cache should vary.
                 *
                 * Defined by ResourceLoader\StartupModule::getStoreVary() in PHP.
                 */
                const vary: string;

                /**
                 * Queue the name of a module that the next update should consider storing.
                 *
                 * @since 1.32
                 * @param {string} module Module name
                 */
                function add(module: string): void;

                /**
                 * Clear the entire module store right now.
                 */
                function clear(): void;

                /**
                 * Retrieve a module from the store and update cache hit stats.
                 *
                 * @param {string} module Module name
                 * @returns {string|boolean} Module implementation or false if unavailable
                 */
                function get(module: string): string | false;

                /**
                 * Initialize the store.
                 *
                 * Retrieves store from localStorage and (if successfully retrieved) decoding
                 * the stored JSON value to a plain object.
                 */
                function init(): void;

                /**
                 * Internal helper for {@link init()}. Separated for ease of testing.
                 */
                function load(): void;

                /**
                 * Iterate through the module store, removing any item that does not correspond
                 * (in name and version) to an item in the module registry.
                 */
                function prune(): void;

                /**
                 * Construct a JSON-serializable object representing the content of the store.
                 *
                 * @deprecated Removed since 1.41.
                 * @returns {JsonModuleStore} Module store contents.
                 */
                function toJSON(): JsonModuleStore;

                /**
                 * Whether the store is in use on this page.
                 */
                const enabled: boolean | null;

                /**
                 * The contents of the store, mapping '[name]@[version]' keys
                 * to module implementations.
                 */
                const items: Record<Module.Key, any>;

                /**
                 * Names of modules to be stored during the next update.
                 */
                const queue: string[];

                /**
                 * Cache hit stats.
                 */
                const stats: Stats;

                /**
                 * Add the contents of the named module to the in-memory store.
                 *
                 * This method does not guarantee that the module will be stored.
                 * Inspection of the module's meta data and size will ultimately decide that.
                 *
                 * This method is considered internal to mw.loader.store and must only
                 * be called if the store is enabled.
                 *
                 * @private
                 * @param {string} module Module name
                 */
                function set(module: string): void;

                /**
                 * Request a sync of the in-memory store back to persisted localStorage.
                 *
                 * This function debounces updates. The debouncing logic should account
                 * for the following factors:
                 *
                 * - Writing to localStorage is an expensive operation that must not happen
                 *   during the critical path of initialising and executing module code.
                 *   Instead, it should happen at a later time after modules have been given
                 *   time and priority to do their thing first.
                 *
                 * - This method is called from {@link mw.loader.store.add()}, which will be called
                 *   hundreds of times on a typical page, including within the same call-stack
                 *   and eventloop-tick. This is because responses from load.php happen in
                 *   batches. As such, we want to allow all modules from the same load.php
                 *   response to be written to disk with a single flush, not many.
                 *
                 * - Repeatedly deleting and creating timers is non-trivial.
                 *
                 * - localStorage is shared by all pages from the same origin, if multiple
                 *   pages are loaded with different module sets, the possibility exists that
                 *   modules saved by one page will be clobbered by another. The impact of
                 *   this is minor, it merely causes a less efficient cache use, and the
                 *   problem would be corrected by subsequent page views.
                 *
                 * This method is considered internal to mw.loader.store and must only
                 * be called if the store is enabled.
                 *
                 * @private
                 */
                function requestUpdate(): void;

                interface Stats {
                    expired: number;
                    failed: number;
                    hits: number;
                    misses: number;
                }
            }
        }
    }
}

/** @deprecated Use {@link mw.loader.store.Stats} instead */
export type ResourceLoaderStoreStats = mw.loader.store.Stats;

export {};<|MERGE_RESOLUTION|>--- conflicted
+++ resolved
@@ -1,87 +1,3 @@
-<<<<<<< HEAD
-=======
-interface Module {
-    exports: any;
-}
-
-type ModuleKey = `${string}@${string}`;
-type ModuleState =
-    | "error"
-    | "executing"
-    | "loaded"
-    | "loading"
-    | "missing"
-    | "ready"
-    | "registered";
-type ModuleMessages = Record<string, string>;
-type ModuleStyle = Record<string, any>;
-type ModuleTemplates = Record<string, any>;
-
-interface ModuleDeclarator {
-    (): [
-        module: string,
-        script?: ModuleScript | null,
-        style?: ModuleStyle | null,
-        messages?: ModuleMessages | null,
-        templates?: ModuleTemplates | null,
-        deprecationWarning?: string | null
-    ];
-}
-
-interface ModuleRequire {
-    /**
-     * Get the exported value of a module.
-     *
-     * @param {string} moduleName Module name
-     * @returns {any} Exported value
-     */
-    (moduleName: string): any;
-}
-
-type ModuleScript =
-    | string[]
-    | (($: JQuery, jQuery: JQuery, require: ModuleRequire, module: Module) => void)
-    | {
-          files: { [key: string]: any };
-          main: string;
-      }
-    | string;
-
-interface ModuleRegistryEntry {
-    /**
-     * @since 1.41
-     */
-    declarator?: ModuleDeclarator | null;
-    dependencies: string[];
-    /**
-     * @since 1.41
-     */
-    deprecationWarning?: string | null;
-    group: number | null;
-    messages?: ModuleMessages | null;
-    module: Module;
-    packageExports: any;
-    script?: ModuleScript | null;
-    skip: string | null;
-    source: string;
-    state: "error" | "loaded" | "missing" | "registered" | "ready";
-    version: string;
-}
-
-interface JsonModuleStore {
-    asOf: number;
-    items: string;
-    vary: string;
-}
-
-export interface ResourceLoaderStoreStats {
-    expired: number;
-    failed: number;
-    hits: number;
-    misses: number;
-}
-
->>>>>>> 37969255
 declare global {
     namespace mw {
         /**
@@ -176,97 +92,13 @@
              *    of the module's existence.
              *
              * @param {string} module Name of module
-             * @returns {string|null} The state, or null if the module (or its state) is not
+             * @returns {Module.State|null} The state, or null if the module (or its state) is not
              *  in the registry.
              * @see https://doc.wikimedia.org/mediawiki-core/master/js/mw.loader.html#.getState
              */
             function getState(module: string): Module.State | null;
 
             /**
-<<<<<<< HEAD
-             * Implement a module given a function which returns the components of the module
-             *
-             * @param {Module.Declarator} declarator
-             *
-             * The declarator should return an array with the following keys:
-             *
-             * - 0. {string} module Name of module and current module version. Formatted
-             *   as '`[name]@[version]`". This version should match the requested version
-             *   (from #batchRequest and #registry). This avoids race conditions (T117587).
-             *
-             * - 1. {ModuleScript} [script] Module code. This can be a function,
-             *   a list of URLs to load via `<script src>`, a string for `globalEval()`, or an
-             *   object like {"files": {"foo.js":function, "bar.js": function, ...}, "main": "foo.js"}.
-             *   If an object is provided, the main file will be executed immediately, and the other
-             *   files will only be executed if loaded via require(). If a function or string is
-             *   provided, it will be executed/evaluated immediately. If an array is provided, all
-             *   URLs in the array will be loaded immediately, and executed as soon as they arrive.
-             *
-             * - 2. {ModuleStyle} [style] Should follow one of the following patterns:
-             *
-             *   ```js
-             *   { "css": [css, ..] }
-             *   { "url": { (media): [url, ..] } }
-             *   ```
-             *
-             *   The reason css strings are not concatenated anymore is T33676. We now check
-             *   whether it's safe to extend the stylesheet.
-             *
-             * - 3. {ModuleMessages} [messages] List of key/value pairs to be added to {@link mw.messages}.
-             * - 4. {ModuleTemplates} [templates] List of key/value pairs to be added to {@link mw.templates}.
-             * - 5. {String|null} [deprecationWarning] Deprecation warning if any
-             *
-             * The declarator must not use any scope variables, since it will be serialized with
-             * {@link Function.prototype.toString()} and later restored and executed in the global scope.
-             *
-             * The elements are all optional except the name.
-             */
-            function impl(declarator: Module.Declarator): void;
-
-            /**
-             * Implement a module given the components of the module.
-             *
-             * See {@link impl} for a full description of the parameters.
-             *
-             * Prior to MW 1.41, this was used internally, but now it is only kept
-             * for backwards compatibility.
-             *
-             * Does not support mw.loader.store caching.
-             *
-             * @param {string} module
-             * @param {Module.Script} [script] Module code. This can be a function,
-             *  a list of URLs to load via `<script src>`, a string for `domEval()`, or an
-             *  object like {"files": {"foo.js":function, "bar.js": function, ...}, "main": "foo.js"}.
-             *  If an object is provided, the main file will be executed immediately, and the other
-             *  files will only be executed if loaded via require(). If a function or string is
-             *  provided, it will be executed/evaluated immediately. If an array is provided, all
-             *  URLs in the array will be loaded immediately, and executed as soon as they arrive.
-             * @param {Module.Style} [style] Should follow one of the following patterns:
-             *
-             * ```js
-             * { "css": [css, ..] }
-             * { "url": { <media>: [url, ..] } }
-             * ```
-             *
-             * The reason css strings are not concatenated anymore is T33676. We now check
-             * whether it's safe to extend the stylesheet.
-             * @param {Module.Messages} [messages] List of key/value pairs to be added to {@link mw.messages}.
-             * @param {Module.Templates} [templates] List of key/value pairs to be added to {@link mw.templates}.
-             * @param {string|null} [deprecationWarning] Deprecation warning if any
-             * @see https://doc.wikimedia.org/mediawiki-core/master/js/#!/api/mw.loader-method-implement
-             */
-            function implement(
-                module: string,
-                script?: Module.Script,
-                style?: Module.Style,
-                messages?: Module.Messages,
-                templates?: Module.Templates,
-                deprecationWarning?: string | null
-            ): void;
-
-            /**
-=======
->>>>>>> 37969255
              * Load an external script or one or more modules.
              *
              * This method takes a list of unrelated modules. Use cases:
@@ -289,7 +121,6 @@
             function load(modules: string | string[], type?: "text/css" | "text/javascript"): void;
 
             /**
-<<<<<<< HEAD
              * Register a module, letting the system know about it and its properties.
              *
              * The startup module calls this method.
@@ -338,8 +169,6 @@
             function state(states: Record<string, Module.State>): void;
 
             /**
-=======
->>>>>>> 37969255
              * Execute a function after one or more modules are ready.
              *
              * Use this method if you need to dynamically control which modules are loaded
@@ -377,14 +206,14 @@
              *  callback depends on to be ready before executing
              * @param {Function} [ready] Callback to execute when all dependencies are ready
              * @param {Function} [error] Callback to execute if one or more dependencies failed
-             * @returns {JQuery.Promise<ModuleRequire>} With a `require` function
+             * @returns {JQuery.Promise<Module.Require>} With a `require` function
              * @see https://doc.wikimedia.org/mediawiki-core/master/js/mw.loader.html#.using
              */
             function using(
                 dependencies: string | string[],
-                ready?: (require: Require) => void,
+                ready?: (require: Module.Require) => void,
                 error?: (error: Error, ...args: any[]) => void
-            ): JQuery.Promise<Require>;
+            ): JQuery.Promise<Module.Require>;
 
             /**
              * Exposed for testing and debugging only.
@@ -468,7 +297,7 @@
              *
              * @private
              * @since 1.41
-             * @param {ModuleDeclarator} declarator The declarator should return an array with the following keys:
+             * @param {Module.Declarator} declarator The declarator should return an array with the following keys:
              *
              * - 0. {string} module Name of module and current module version. Formatted
              *   as `[name]@[version]`. This version should match the requested version
@@ -501,7 +330,7 @@
              *
              * The elements are all optional except the name.
              */
-            function impl(declarator: ModuleDeclarator): void;
+            function impl(declarator: Module.Declarator): void;
 
             /**
              * Implement a module given the components of the module.
@@ -517,14 +346,14 @@
              * @since 1.41 - deprecationWarning parameter can be passed.
              * @deprecated since 1.41
              * @param {string} module
-             * @param {ModuleScript} [script] Module code. This can be a function,
+             * @param {Module.Script} [script] Module code. This can be a function,
              *  a list of URLs to load via `<script src>`, a string for `domEval()`, or an
              *  object like {"files": {"foo.js":function, "bar.js": function, ...}, "main": "foo.js"}.
              *  If an object is provided, the main file will be executed immediately, and the other
              *  files will only be executed if loaded via require(). If a function or string is
              *  provided, it will be executed/evaluated immediately. If an array is provided, all
              *  URLs in the array will be loaded immediately, and executed as soon as they arrive.
-             * @param {ModuleStyle} [style] Should follow one of the following patterns:
+             * @param {Module.Style} [style] Should follow one of the following patterns:
              *
              * ```js
              * { "css": [css, ..] }
@@ -533,16 +362,16 @@
              *
              * The reason css strings are not concatenated anymore is T33676. We now check
              * whether it's safe to extend the stylesheet.
-             * @param {ModuleMessages} [messages] List of key/value pairs to be added to {@link mw.messages}.
-             * @param {ModuleTemplates} [templates] List of key/value pairs to be added to {@link mw.templates}.
+             * @param {Module.Messages} [messages] List of key/value pairs to be added to {@link mw.messages}.
+             * @param {Module.Templates} [templates] List of key/value pairs to be added to {@link mw.templates}.
              * @param {string|null} [deprecationWarning] Deprecation warning if any
              */
             function implement(
                 module: string,
-                script?: ModuleScript,
-                style?: ModuleStyle,
-                messages?: ModuleMessages,
-                templates?: ModuleTemplates,
+                script?: Module.Script,
+                style?: Module.Style,
+                messages?: Module.Messages,
+                templates?: Module.Templates,
                 deprecationWarning?: string | null
             ): void;
 
@@ -599,7 +428,7 @@
              * @since 1.27
              * @private
              */
-            const require: Require;
+            const require: Module.Require;
 
             /**
              * Get names of module that a module depends on, in their proper dependency order.
@@ -616,19 +445,16 @@
              * Change the state of one or more modules.
              *
              * @private
-             * @param {Object.<string, ModuleState>} states Object of module name/state pairs
-             */
-            function state(states: Record<string, ModuleState>): void;
-
-            interface Require {
-                /**
-                 * Get the exported value of a module.
-                 *
-                 * @param moduleName Module name
-                 * @returns Exported value
-                 */
-                (moduleName: string): any;
-            }
+             * @param {Object.<string, Module.State>} states Object of module name/state pairs
+             */
+            function state(states: Record<string, Module.State>): void;
+
+            /**
+             * Start loading of all queued module dependencies.
+             *
+             * @private
+             */
+            function work(): void;
 
             interface Module {
                 exports: any;
@@ -659,6 +485,16 @@
                     ];
                 }
 
+                interface Require {
+                    /**
+                     * Get the exported value of a module.
+                     *
+                     * @param {string} moduleName Module name
+                     * @returns {any} Exported value
+                     */
+                    (moduleName: string): any;
+                }
+
                 type Script =
                     | string[]
                     | (($: JQuery, jQuery: JQuery, require: Require, module: Module) => void)
@@ -669,13 +505,20 @@
                     | string;
 
                 interface RegistryEntry {
+                    /**
+                     * @since 1.41
+                     */
                     declarator?: Declarator | null;
                     dependencies: string[];
+                    /**
+                     * @since 1.41
+                     */
                     deprecationWarning?: string | null;
                     group: number | null;
                     messages?: Messages | null;
                     module: Module;
                     packageExports: any;
+                    script?: Script | null;
                     skip: string | null;
                     source: string;
                     state: "error" | "loaded" | "missing" | "registered" | "ready";
@@ -683,13 +526,6 @@
                 }
             }
 
-            /**
-             * Start loading of all queued module dependencies.
-             *
-             * @private
-             */
-            function work(): void;
-
             namespace store {
                 /**
                  * The localStorage key for the entire module store. The key references
@@ -750,9 +586,9 @@
                  * Construct a JSON-serializable object representing the content of the store.
                  *
                  * @deprecated Removed since 1.41.
-                 * @returns {JsonModuleStore} Module store contents.
-                 */
-                function toJSON(): JsonModuleStore;
+                 * @returns {Json} Module store contents.
+                 */
+                function toJSON(): Json;
 
                 /**
                  * Whether the store is in use on this page.
@@ -820,6 +656,12 @@
                  * @private
                  */
                 function requestUpdate(): void;
+
+                interface Json {
+                    asOf: number;
+                    items: string;
+                    vary: string;
+                }
 
                 interface Stats {
                     expired: number;
