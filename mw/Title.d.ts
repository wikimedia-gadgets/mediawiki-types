--- conflicted
+++ resolved
@@ -1,49 +1,3 @@
-<<<<<<< HEAD
-=======
-import { QueryParams } from "./Uri";
-
-export type TitleLike = string | mw.Title;
-
-/**
- * @see https://doc.wikimedia.org/mediawiki-core/master/js/mw.Title.html#~TitleExistenceStore
- */
-interface TitleExistenceStore {
-    /**
-     * Keyed by title. Boolean true value indicates page does exist.
-     */
-    pages: { [title: string]: boolean };
-
-    /**
-     * The setter function. Returns a boolean.
-     *
-     * @example
-     * ```js
-     * // To declare existing titles
-     * Title.exist.set( ['User:John_Doe', ...] );
-     * ```
-     * @example
-     * ```js
-     * // To declare titles nonexistent
-     * Title.exist.set( ['File:Foo_bar.jpg', ...], false );
-     * ```
-     * @param {string|string[]} titles Title(s) in strict prefixedDb title form
-     * @param {boolean} [state=true] State of the given titles
-     * @returns {boolean}
-     */
-    set(titles: string | string[], state?: boolean): boolean;
-}
-
-interface UserInputOptions {
-    /**
-     * Makes sure that a file is uploadable under the title returned.
-     * There are pages in the file namespace under which file upload is impossible.
-     * Automatically assumed if the title is created in the Media namespace.
-     * Defaults to true.
-     */
-    forUploading?: boolean;
-}
-
->>>>>>> 601c6054
 declare global {
     namespace mw {
         type TitleLike = string | Title;
@@ -454,18 +408,16 @@
                 /**
                  * The setter function. Returns a boolean.
                  *
-                 * Example to declare existing titles:
-                 *
+                 * @example
                  * ```js
+                 * // To declare existing titles
                  * Title.exist.set( ['User:John_Doe', ...] );
                  * ```
-                 *
-                 * Example to declare titles nonexistent:
-                 *
+                 * @example
                  * ```js
+                 * // To declare titles nonexistent
                  * Title.exist.set( ['File:Foo_bar.jpg', ...], false );
                  * ```
-                 *
                  * @param {string|string[]} titles Title(s) in strict prefixedDb title form
                  * @param {boolean} [state=true] State of the given titles
                  * @returns {boolean}
