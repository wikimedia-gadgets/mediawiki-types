--- conflicted
+++ resolved
@@ -1,51 +1,3 @@
-<<<<<<< HEAD
-=======
-import { QueryParams } from "./Uri";
-
-export type TitleLike = string | mw.Title;
-
-/**
- * @see https://doc.wikimedia.org/mediawiki-core/master/js/mw.Title.html#~TitleExistenceStore
- */
-interface TitleExistenceStore {
-    /**
-     * Keyed by title. Boolean true value indicates page does exist.
-     */
-    pages: { [title: string]: boolean };
-
-    /**
-     * The setter function. Returns a boolean.
-     *
-     * Example to declare existing titles:
-     *
-     * ```js
-     * Title.exist.set( ['User:John_Doe', ...] );
-     * ```
-     *
-     * Example to declare titles nonexistent:
-     *
-     * ```js
-     * Title.exist.set( ['File:Foo_bar.jpg', ...], false );
-     * ```
-     *
-     * @param {string|string[]} titles Title(s) in strict prefixedDb title form
-     * @param {boolean} [state=true] State of the given titles
-     * @returns {boolean}
-     */
-    set(titles: string | string[], state?: boolean): boolean;
-}
-
-interface UserInputOptions {
-    /**
-     * Makes sure that a file is uploadable under the title returned.
-     * There are pages in the file namespace under which file upload is impossible.
-     * Automatically assumed if the title is created in the Media namespace.
-     * Defaults to true.
-     */
-    forUploading?: boolean;
-}
-
->>>>>>> 37969255
 declare global {
     namespace mw {
         type TitleLike = string | Title;
@@ -89,7 +41,7 @@
              *
              * @see https://doc.wikimedia.org/mediawiki-core/master/js/mw.Title.html#.exist
              */
-            static exist: TitleExistenceStore;
+            static exist: Title.ExistenceStore;
 
             /**
              * Parse titles into an object structure. Note that when using the constructor
@@ -401,14 +353,14 @@
              * @param {string} title
              * @param {number} [defaultNamespace=NS_MAIN]
              *  If given, will used as default namespace for the given title.
-             * @param {UserInputOptions} [options] additional options
+             * @param {Title.UserInputOptions} [options] additional options
              * @returns {Title|null} A valid Title object or null if the input cannot be turned into a valid title
              * @see https://doc.wikimedia.org/mediawiki-core/master/js/mw.Title.html#.newFromUserInput
              */
             static newFromUserInput(
                 title: string,
                 defaultNamespace?: number,
-                options?: UserInputOptions
+                options?: Title.UserInputOptions
             ): Title | null;
 
             /**
@@ -442,6 +394,49 @@
              */
             static wantSignatureNamespace(namespaceId: number): boolean;
         }
+
+        namespace Title {
+            /**
+             * @see https://doc.wikimedia.org/mediawiki-core/master/js/mw.Title.html#~TitleExistenceStore
+             */
+            interface ExistenceStore {
+                /**
+                 * Keyed by title. Boolean true value indicates page does exist.
+                 */
+                pages: { [title: string]: boolean };
+
+                /**
+                 * The setter function. Returns a boolean.
+                 *
+                 * Example to declare existing titles:
+                 *
+                 * ```js
+                 * Title.exist.set( ['User:John_Doe', ...] );
+                 * ```
+                 *
+                 * Example to declare titles nonexistent:
+                 *
+                 * ```js
+                 * Title.exist.set( ['File:Foo_bar.jpg', ...], false );
+                 * ```
+                 *
+                 * @param {string|string[]} titles Title(s) in strict prefixedDb title form
+                 * @param {boolean} [state=true] State of the given titles
+                 * @returns {boolean}
+                 */
+                set(titles: string | string[], state?: boolean): boolean;
+            }
+
+            interface UserInputOptions {
+                /**
+                 * Makes sure that a file is uploadable under the title returned.
+                 * There are pages in the file namespace under which file upload is impossible.
+                 * Automatically assumed if the title is created in the Media namespace.
+                 * Defaults to true.
+                 */
+                forUploading?: boolean;
+            }
+        }
     }
 }
 
